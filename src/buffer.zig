const std = @import("std");
const testing = std.testing;
const assert = std.debug.assert;
const Allocator = std.mem.Allocator;
const builtin = @import("builtin");

const reg = @import("regex");

const cha = @import("change.zig");
const clp = @import("clipboard.zig");
const core = @import("core.zig");
const Span = core.Span;
const Cursor = core.Cursor;
const SpanFlat = core.SpanFlat;
const Dimensions = core.Dimensions;
const FatalError = core.FatalError;
const dt = @import("datetime.zig");
const edi = @import("editor.zig");
const ext = @import("external.zig");
const ft = @import("file_type.zig");
const log = @import("log.zig");
const lsp = @import("lsp.zig");
const main = @import("main.zig");
const ter = @import("terminal.zig");
const ts = @import("ts.zig");
const git = @import("git.zig");
const dia = @import("ui/diagnostic.zig");
const uni = @import("unicode.zig");
<<<<<<< HEAD
const act = @import("ui/code_action.zig");
const fzf = @import("ui/fzf.zig");
const uri = @import("uri.zig");
=======
const ur = @import("uri.zig");

pub const Mode = enum {
    normal,
    select,
    select_line,
    insert,

    pub fn isNormalOrSelect(self: Mode) bool {
        return self == .normal or self.isSelect();
    }

    pub fn isSelect(self: Mode) bool {
        return self == .select or self == .select_line;
    }
};
>>>>>>> b53ae86c

pub const Buffer = struct {
    path: []const u8,
    uri: []const u8,
    git_root: ?[]const u8 = null,
    git_hunks: std.array_list.Aligned(git.Hunk, null) = .empty,
    file: ?std.fs.File,
    stat: ?std.fs.File.Stat = null,
    /// Incremented on every content change
    version: usize = 0,
    file_type: ft.FileTypeConfig,
    content: std.array_list.Aligned(u21, null) = .empty,
    content_raw: std.array_list.Aligned(u8, null) = .empty,
    mode: Mode = .normal,
    ts_state: ?ts.State = null,
    selection: ?Span = null,
    diagnostics: std.array_list.Aligned(dia.Diagnostic, null) = .empty,
    /// Cursor position in local buffer character space
    cursor: Cursor = .{},
    /// Cursor's preferred col
    /// Used to keep col when moving through variable-with lines
    cursor_desired_col: ?usize = null,
    /// How buffer is positioned relative to the window
    /// (0, 0) means Buffer.cursor is the same as window cursor
    offset: Cursor = .{},
    /// Array list of character start position of next line
    /// Length equals number of lines, last item means total buffer character size
    line_positions: std.array_list.Aligned(usize, null) = .empty,
    /// Array list of byte start position of next line
    /// Length equals number of lines, last item means total buffer byte size
    line_byte_positions: std.array_list.Aligned(usize, null) = .empty,
    /// Indent depth for each line
    indents: std.array_list.Aligned(usize, null) = .empty,
    history: std.array_list.Aligned(std.array_list.Aligned(cha.Change, null), null) = .empty,
    history_index: ?usize = null,
    /// History index of the last file save
    /// Used to decide whether buffer has unsaved changes
    file_history_index: ?usize = null,
    /// Changes needed to be sent to LSP clients
    pending_changes: std.array_list.Aligned(cha.Change, null) = .empty,
    /// Changes yet to become a part of Buffer.history
    uncommitted_changes: std.array_list.Aligned(cha.Change, null) = .empty,
    lsp_connections: std.array_list.Aligned(*lsp.LspConnection, null) = .empty,
    scratch: bool = false,
    highlights: std.array_list.Aligned(Span, null) = .empty,
    allocator: Allocator,

    pub fn init(allocator: Allocator, uri: []const u8) !Buffer {
        const buf_path = try allocator.dupe(u8, ur.extractPath(uri) orelse return error.InvalidUri);
        errdefer allocator.free(buf_path);
        const file_ext = std.fs.path.extension(buf_path);
        const file_type = ft.file_type.get(file_ext) orelse ft.plain;
        const file = try std.fs.cwd().openFile(buf_path, .{});

        const git_root = git.gitRoot(allocator, buf_path) catch null;
        log.debug(@This(), "git root: {?s}\n", .{git_root});

        var self = Buffer{
            .path = buf_path,
            .file = file,
            .file_type = file_type,
<<<<<<< HEAD
            .uri = buf_uri,
            .git_root = git_root,
=======
            .uri = uri,
>>>>>>> b53ae86c
            .allocator = allocator,
        };

        const content_raw = try file.readToEndAlloc(self.allocator, std.math.maxInt(usize));
        defer self.allocator.free(content_raw);
        try self.content_raw.appendSlice(allocator, content_raw);

        _ = try self.syncFs();
        try self.updateContent();
        try self.updateLinePositions();
        if (self.file_type.ts) |ts_conf| {
            self.ts_state = try ts.State.init(allocator, ts_conf);
        }
        try self.reparse();
        return self;
    }

    pub fn initScratch(allocator: Allocator, content_raw: []const u8) !Buffer {
        const path = try std.fmt.allocPrint(allocator, "scratch{d:0>2}", .{nextScratchId()});

        var self = Buffer{
            .path = path,
            .file = null,
            .file_type = ft.plain,
            .uri = try std.fmt.allocPrint(allocator, "scratch://{s}", .{path}),
            .scratch = true,
            .allocator = allocator,
        };
        try self.content_raw.appendSlice(allocator, content_raw);

        try self.updateContent();
        try self.updateLinePositions();
        if (self.file_type.ts) |ts_conf| {
            self.ts_state = try ts.State.init(allocator, ts_conf);
        }
        try self.reparse();
        return self;
    }

    pub fn reparse(self: *Buffer) FatalError!void {
        self.updateRaw() catch |e| {
            log.err(@This(), "{}\n", .{e});
            if (@errorReturnTrace()) |trace| log.errPrint("{f}\n", .{trace.*});
        };
        if (self.ts_state) |*ts_state| try ts_state.reparse(self.content_raw.items);
        try self.updateLinePositions();
        self.updateGitHunks() catch |e| log.err(@This(), "git hunk update error: {}", .{e});
    }

    pub fn updateContent(self: *Buffer) FatalError!void {
        self.content.clearRetainingCapacity();
        try uni.unicodeFromBytesArrayList(self.allocator, &self.content, self.content_raw.items);
    }

    pub fn deinit(self: *Buffer) void {
        for (self.lsp_connections.items) |conn| {
            conn.didClose(self) catch {};
        }
        self.lsp_connections.deinit(self.allocator);

        self.allocator.free(self.uri);
        if (self.git_root) |gr| self.allocator.free(gr);
        self.git_hunks.deinit(self.allocator);
        self.allocator.free(self.path);

        if (self.ts_state) |*ts_state| ts_state.deinit();

        self.content.deinit(self.allocator);
        self.content_raw.deinit(self.allocator);

        self.clearDiagnostics();
        self.diagnostics.deinit(self.allocator);

        self.line_positions.deinit(self.allocator);
        self.line_byte_positions.deinit(self.allocator);
        self.indents.deinit(self.allocator);
        self.highlights.deinit(self.allocator);

        for (self.history.items) |*i| {
            for (i.items) |*c| c.deinit();
            i.deinit(self.allocator);
        }
        self.history.deinit(self.allocator);

        for (self.pending_changes.items) |*c| c.deinit();
        self.pending_changes.deinit(self.allocator);
        for (self.uncommitted_changes.items) |*c| c.deinit();
        self.uncommitted_changes.deinit(self.allocator);

        if (self.file) |f| f.close();
    }

    pub fn enterMode(self: *Buffer, mode: Mode) FatalError!void {
        main.editor.resetHover();

        if (self.mode == mode) return;
        if (self.mode == .insert) try self.commitChanges();

        switch (mode) {
            .normal => {
                self.clearSelection();
                main.editor.completion_menu.reset();
            },
            .select => {
                const end_pos = self.cursorToPos(self.cursor) + 1;
                self.selection = .{ .start = self.cursor, .end = self.posToCursor(end_pos) };
                log.warn(@This(), "selection: {?}\n", .{self.selection});
                main.editor.dirty.draw = true;
            },
            .select_line => {
                self.selection = self.lineSpan(@intCast(self.cursor.row));
                main.editor.dirty.draw = true;
            },
            .insert => self.clearSelection(),
        }
        if (mode != .normal) main.editor.dotRepeatInside();
        log.debug(@This(), "mode: {}->{}\n", .{ self.mode, mode });
        self.mode = mode;
        main.editor.dirty.cursor = true;
    }

    pub fn write(self: *Buffer) !void {
        try self.updateRaw();

        const file = try std.fs.cwd().createFile(self.path, .{ .truncate = true });
        defer file.close();
        try file.writeAll(self.content_raw.items);
        _ = try self.syncFs();

        self.file_history_index = self.history_index;
    }

    pub fn moveCursor(self: *Buffer, new_cursor: Cursor) void {
        const old_cursor = self.cursor;
        const vertical_only = old_cursor.col == new_cursor.col and old_cursor.row != new_cursor.row;

        if (new_cursor.row < 0) {
            self.moveCursor(.{ .row = 0, .col = new_cursor.col });
            return;
        }
        if (new_cursor.row >= self.line_positions.items.len) {
            self.moveCursor(.{ .row = @intCast(self.line_positions.items.len - 1), .col = new_cursor.col });
            return;
        }
        if (new_cursor.col < 0) {
            self.moveCursor(.{ .row = new_cursor.row, .col = 0 });
            return;
        }

        var max_col = ter.lineColLength(self, self.lineContent(@intCast(new_cursor.row)));
        if (max_col > 0 and !self.lineTerminated(@intCast(new_cursor.row))) max_col -= 1;
        var col: i32 = @intCast(@min(new_cursor.col, max_col));
        if (vertical_only) {
            if (self.cursor_desired_col) |desired| {
                col = @intCast(@min(desired, max_col));
            }
        }
        if (!vertical_only) {
            self.cursor_desired_col = @intCast(col);
        }

        self.cursor = .{
            .row = new_cursor.row,
            .col = col,
        };
        self.scrollForCursor(self.cursor);

        switch (self.mode) {
            .select => {
                const selection = &self.selection.?;
                // temporary make selection span inclusive to simplify cursor search
                selection.end = self.posToCursor(self.cursorToPos(selection.end) - 1);
                defer selection.end = self.posToCursor(self.cursorToPos(selection.end) + 1);
                if (std.meta.eql(selection.start, old_cursor)) {
                    selection.start = self.cursor;
                } else {
                    selection.end = self.cursor;
                }
                // restore ends order
                if (selection.start.order(selection.end) == .gt) {
                    const tmp = selection.start;
                    selection.start = selection.end;
                    selection.end = tmp;
                }
                main.editor.dirty.draw = true;
            },
            .select_line => {
                var selection = &self.selection.?;
                const move_start = old_cursor.row == selection.start.row;
                if (move_start) {
                    selection.start.row = self.cursor.row;
                } else {
                    selection.end.row = self.cursor.row + 1;
                }
                // restore ends order
                if (selection.start.row + 1 > selection.end.row) {
                    const tmp = selection.start.row;
                    // exclusive end becomes inclusive start
                    selection.start.row = selection.end.row - 1;
                    // inclusive start becomes exclusive end
                    selection.end.row = tmp + 1;
                }
                main.editor.dirty.draw = true;
            },
            else => {
                self.clearSelection();
            },
        }

        main.editor.dirty.cursor = true;
        main.editor.resetHover();
        main.editor.resetCodeActions();
    }

    pub fn centerCursor(self: *Buffer) void {
        const old_offset_row = self.offset.row;
        const dims = main.term.dimensions;
        const target_row: i32 = @intCast(@divFloor(dims.height, 2));
        const term_row = self.cursor.applyOffset(self.offset.negate()).row;
        self.offset.row = @max(0, self.offset.row + term_row - target_row);
        if (old_offset_row == self.offset.row) return;
        main.editor.dirty.draw = true;
    }

    /// Move to the next word start on the current line
    pub fn moveToNextWord(self: *Buffer) void {
        const old_cursor = self.cursor;
        const line = self.lineContent(@intCast(self.cursor.row));

        if (nextWordStart(line, @intCast(self.cursor.col))) |col| {
            self.moveCursor(.{ .row = self.cursor.row, .col = @intCast(col) });
            if (self.selection == null) {
                self.selection = .{ .start = old_cursor, .end = self.posToCursor(self.cursorToPos(self.cursor) + 1) };
                main.editor.dirty.draw = true;
            }
            main.editor.dotRepeatInside();
        }
    }

    /// Move to the previous word start on the current line
    pub fn moveToPrevWord(self: *Buffer) void {
        const old_cursor = self.cursor;
        const line = self.lineContent(@intCast(self.cursor.row));

        var col: i32 = self.cursor.col;
        if (col == 0) return;
        while (true) {
            if (col == 0) break;
            if (col != self.cursor.col) {
                if (boundary(line[@intCast(col)], line[@intCast(col - 1)])) |b| {
                    if (b == .wordEnd) break;
                }
            }
            col -= 1;
        } else {
            return;
        }
        self.moveCursor(.{ .row = self.cursor.row, .col = @intCast(col) });
        if (self.selection == null) {
            self.selection = .{
                .start = self.cursor,
                .end = self.posToCursor(self.cursorToPos(old_cursor) + 1),
            };
            main.editor.dirty.draw = true;
        }
        main.editor.dotRepeatInside();
    }

    /// Move to the next word end on the current line
    pub fn moveToWordEnd(self: *Buffer) void {
        const old_cursor = self.cursor;
        const line = self.lineContent(@intCast(self.cursor.row));

        if (wordEnd(line, @intCast(self.cursor.col + 1))) |col| {
            self.moveCursor(.{ .row = self.cursor.row, .col = @intCast(col) });
            if (self.selection == null) {
                self.selection = .{ .start = old_cursor, .end = self.posToCursor(self.cursorToPos(self.cursor) + 1) };
                main.editor.dirty.draw = true;
            }
            main.editor.dotRepeatInside();
        }
    }

    /// Move to the next token end on the current line
    /// @see `tokenEnd()`
    pub fn moveToTokenEnd(self: *Buffer) void {
        const old_cursor = self.cursor;
        const line = self.lineContent(@intCast(self.cursor.row));

        if (tokenEnd(line, @intCast(self.cursor.col + 1))) |col| {
            self.moveCursor(.{ .row = self.cursor.row, .col = @intCast(col) });
            if (self.selection == null) {
                self.selection = .{ .start = old_cursor, .end = self.posToCursor(self.cursorToPos(self.cursor) + 1) };
                main.editor.dirty.draw = true;
            }
            main.editor.dotRepeatInside();
        }
    }

    pub fn appendChange(self: *Buffer, change: *cha.Change) FatalError!void {
        try self.applyChange(change);
        try self.uncommitted_changes.append(self.allocator, change.*);
        try self.pending_changes.append(self.allocator, try change.clone(self.allocator));
        main.editor.dirty.completion = true;
    }

    pub fn commitChanges(self: *Buffer) !void {
        if (self.uncommitted_changes.items.len == 0) {
            log.debug(@This(), "no changes to commit\n", .{});
            return;
        }
        log.debug(@This(), "commit {} changes\n", .{self.uncommitted_changes.items.len});
        if (self.history_index == null or self.history_index.? + 1 != self.history.items.len) {
            log.debug(@This(), "history overwrite, idx: {?}\n", .{self.history_index});
            const i = if (self.history_index) |i| i + 1 else 0;
            for (self.history.items[i..]) |*chs| {
                for (chs.items) |*ch| ch.deinit();
                chs.deinit(self.allocator);
            }
            try self.history.replaceRange(self.allocator, i, self.history.items.len - i, &.{});
        }
        var new_hist = try std.array_list.Aligned(cha.Change, null).initCapacity(self.allocator, 1);
        try new_hist.appendSlice(self.allocator, self.uncommitted_changes.items);
        self.uncommitted_changes.clearRetainingCapacity();
        try self.history.append(self.allocator, new_hist);
        self.history_index = self.history.items.len - 1;

        main.editor.dotRepeatCommitReady();

        if (main.editor.config.autosave and self.git_root != null) {
            log.debug(@This(), "autosave {s}\n", .{self.path});
            self.write() catch |e| log.err(@This(), "write buffer error: {}", .{e});
        }
    }

    pub fn changeInsertText(self: *Buffer, text: []const u21) FatalError!void {
        var change = try cha.Change.initInsert(self.allocator, self, self.cursor, text);
        try self.appendChange(&change);
    }

    pub fn changeSelectionDelete(self: *Buffer) !void {
        if (self.selection) |selection| {
            var change = try cha.Change.initDelete(self.allocator, self, selection);
            try self.appendChange(&change);
        }
    }

    pub fn changeAlignIndent(self: *Buffer) !void {
        log.trace(@This(), "align indent\n", .{});
        if (self.ts_state == null) return;
        try self.updateIndents();
        if (self.selection) |selection| {
            const start: usize = @intCast(selection.start.row);
            const end: usize = @intCast(selection.end.row + 1);
            for (start..end) |row| {
                try self.lineAlignIndent(@intCast(row));
            }
        } else {
            try self.lineAlignIndent(self.cursor.row);
        }
    }

    pub fn clearSelection(self: *Buffer) void {
        if (self.selection == null) return;
        self.selection = null;
        main.editor.dirty.draw = true;
    }

    pub fn clearDiagnostics(self: *Buffer) void {
        for (self.diagnostics.items) |*d| d.deinit();
        self.diagnostics.clearRetainingCapacity();
    }

    pub fn updateLinePositions(self: *Buffer) !void {
        self.line_positions.clearRetainingCapacity();
        self.line_byte_positions.clearRetainingCapacity();
        var line_iter = std.mem.splitScalar(u21, self.content.items, '\n');
        var byte: usize = 0;
        var char: usize = 0;
        while (line_iter.next()) |line| {
            for (line) |ch| {
                byte += std.unicode.utf8CodepointSequenceLength(ch) catch unreachable;
            }
            char += line.len;
            if (char < self.content.items.len and self.content.items[char] == '\n') {
                byte += 1;
                char += 1;
            }
            try self.line_positions.append(self.allocator, char);
            try self.line_byte_positions.append(self.allocator, byte);
        }
        const ps = self.line_positions.items;
        if (ps.len > 1 and ps[ps.len - 1] == ps[ps.len - 2]) {
            // remove phantom line
            _ = self.line_positions.orderedRemove(ps.len - 1);
            _ = self.line_byte_positions.orderedRemove(self.line_byte_positions.items.len - 1);
        }
        log.trace(@This(), "line positions: {any}\n", .{self.line_positions.items});
        log.trace(@This(), "line byte positions: {any}\n", .{self.line_positions.items});
    }

    pub fn updateIndents(self: *Buffer) FatalError!void {
        const spans = if (self.ts_state) |ts_state| ts_state.indent.spans.items else return;
        try self.reparse();
        self.indents.clearRetainingCapacity();

        var indent_bytes = std.AutoHashMap(usize, void).init(self.allocator);
        defer indent_bytes.deinit();
        var dedent_bytes = std.AutoHashMap(usize, void).init(self.allocator);
        defer dedent_bytes.deinit();
        for (spans) |span| {
            try indent_bytes.put(span.span.start, {});
            try dedent_bytes.put(span.span.end - 1, {});
        }

        var indent: usize = 0;
        var indent_next: usize = 0;
        for (0..self.line_byte_positions.items.len - 1) |row| {
            indent = indent_next;
            const line_byte_start = self.line_byte_positions.items[row];
            const line_byte_end = self.line_byte_positions.items[row + 1];
            var line_indents: usize = 0;
            var line_dedents: usize = 0;
            for (line_byte_start..line_byte_end) |byte| {
                if (indent_bytes.contains(byte)) line_indents += 1;
                if (dedent_bytes.contains(byte)) line_dedents += 1;
            }
            // indent is applied starting from next line, dedent is applied immediately
            switch (std.math.order(line_indents, line_dedents)) {
                .gt => indent_next += 1,
                .lt => {
                    indent = if (indent > 0) indent - 1 else 0;
                    indent_next = if (indent_next > 0) indent_next - 1 else 0;
                },
                else => {},
            }
            try self.indents.append(self.allocator, indent);
        }
    }

    pub fn updateGitHunks(self: *Buffer) !void {
        if (self.git_root == null) return;
        self.git_hunks.clearRetainingCapacity();
        if (git.show(self.allocator, self.path) catch return) |show| {
            defer self.allocator.free(show);
            const staged_path = "/tmp/hat_staged";
            {
                const tmp = try std.fs.cwd().createFile(staged_path, .{ .truncate = true });
                defer tmp.close();
                try tmp.writeAll(show);
            }
            const current_path = "/tmp/hat_current";
            {
                const tmp = try std.fs.cwd().createFile(current_path, .{ .truncate = true });
                defer tmp.close();
                try tmp.writeAll(self.content_raw.items);
            }
            if (git.diffHunks(self.allocator, staged_path, current_path) catch return) |hunks| {
                defer self.allocator.free(hunks);
                log.debug(@This(), "git hunks: {any}\n", .{hunks});
                try self.git_hunks.appendSlice(self.allocator, hunks);
            }
        }
    }

    pub fn indentEmptyLine(self: *Buffer) FatalError!void {
        std.debug.assert(self.cursor.col == 0);
        if (self.lineLength(@intCast(self.cursor.row)) != 0) return;
        try self.updateIndents();

        const correct_indent: usize = self.indents.items[@intCast(self.cursor.row)];
        const correct_indent_spaces = correct_indent * self.file_type.indent_spaces;
        if (correct_indent_spaces > 0) {
            const indent_text = try self.allocator.alloc(u21, correct_indent_spaces);
            defer self.allocator.free(indent_text);
            @memset(indent_text, ' ');
            var indent_change = try cha.Change.initInsert(self.allocator, self, self.cursor, indent_text);
            try self.appendChange(&indent_change);
        }
    }

    pub fn undo(self: *Buffer) FatalError!void {
        log.debug(@This(), "undo: {?}/{}\n", .{ self.history_index, self.history.items.len });
        if (self.history_index) |h_idx| {
            const hist_to_undo = self.history.items[h_idx].items;
            var change_iter = std.mem.reverseIterator(hist_to_undo);
            while (change_iter.next()) |change_to_undo| {
                var inv_change = try change_to_undo.invert();
                try self.applyChange(&inv_change);
                try self.pending_changes.append(self.allocator, inv_change);
                self.moveCursor(inv_change.new_span.?.start);
            }
            self.history_index = if (h_idx > 0) h_idx - 1 else null;

            if (main.editor.config.autosave and self.git_root != null) {
                self.write() catch |e| log.err(@This(), "write buffer error: {}", .{e});
                log.debug(@This(), "autosave {s}\n", .{self.path});
            }
        }
    }

    pub fn redo(self: *Buffer) !void {
        log.debug(@This(), "redo: {?}/{}\n", .{ self.history_index, self.history.items.len });
        const redo_idx = if (self.history_index) |idx| idx + 1 else 0;
        if (redo_idx >= self.history.items.len) return;
        const redo_hist = self.history.items[redo_idx].items;
        for (redo_hist) |change| {
            var redo_change = try change.clone(self.allocator);
            try self.applyChange(&redo_change);
            try self.pending_changes.append(self.allocator, redo_change);
            self.moveCursor(change.new_span.?.start);
        }
        self.history_index = redo_idx;

        if (main.editor.config.autosave and self.git_root != null) {
            self.write() catch |e| log.err(@This(), "write buffer error: {}", .{e});
            log.debug(@This(), "autosave {s}\n", .{self.path});
        }
    }

    pub fn textAt(self: *const Buffer, span: Span) []const u21 {
        return self.content.items[self.cursorToPos(span.start)..self.cursorToPos(span.end)];
    }

    pub fn cursorToPos(self: *const Buffer, cursor: Cursor) usize {
        const line_start = self.lineStart(@intCast(cursor.row));
        return line_start + @as(usize, @intCast(cursor.col));
    }

    pub fn posToCursor(self: *const Buffer, pos: usize) Cursor {
        var i: usize = 0;
        var line_start: usize = 0;
        for (self.line_positions.items) |l_pos| {
            if (l_pos > pos) break;
            if (i > 0 and l_pos == self.line_positions.items[i - 1]) break;
            line_start = l_pos;
            i += 1;
        }
        return Cursor{ .row = @intCast(i), .col = @intCast(pos - line_start) };
    }

    pub fn lineTerminated(self: *const Buffer, row: usize) bool {
        return row + 1 < self.line_positions.items.len or self.content.getLast() == '\n';
    }

    /// Line length at `row` (excl. newline char)
    pub fn lineLength(self: *const Buffer, row: usize) usize {
        if (row == 0) {
            if (self.content.items.len == 0) {
                // empty file
                return 0;
            }
            return self.line_positions.items[row] - 1;
        }
        const len = self.line_positions.items[row] - self.line_positions.items[row - 1];
        if (len == 0 or !self.lineTerminated(row)) {
            // phantom line
            return len;
        }
        return len - 1;
    }

    pub fn lineStart(self: *const Buffer, row: usize) usize {
        if (row == 0) return 0;
        return self.line_positions.items[row - 1];
    }

    pub fn lineSpan(self: *const Buffer, row: usize) Span {
        _ = self;
        return .{
            .start = .{ .row = @intCast(row) },
            .end = .{ .row = @intCast(row + 1) },
        };
    }

    pub fn lineContent(self: *const Buffer, row: usize) []const u21 {
        const start = self.lineStart(row);
        return self.content.items[start .. start + self.lineLength(row)];
    }

    pub fn rawTextAt(self: *const Buffer, span: Span) []const u8 {
        const bs = SpanFlat.fromBufSpan(self, span);
        return self.content_raw.items[bs.start..bs.end];
    }

<<<<<<< HEAD
    pub fn goToDefinition(self: *Buffer) !void {
        for (self.lsp_connections.items) |conn| {
            try conn.goToDefinition();
        }
    }

    pub fn findReferences(self: *Buffer) !void {
        for (self.lsp_connections.items) |conn| {
            try conn.findReferences();
        }
    }

    pub fn findSymbols(self: *Buffer) !void {
        if (self.ts_state) |*ts_state| {
            if (ts_state.symbol) |*parse_result| {
                try parse_result.makeSpans(ts_state.tree.?);
                for (parse_result.spans.items) |span| {
                    const symbol_name = self.content_raw.items[span.start..span.end];
                    log.debug(@This(), "symbol span: {s}\n", .{symbol_name});
                }
                const pick_result = fzf.pickSymbol(self.allocator, self, parse_result.spans.items) catch |e| {
                    log.err(@This(), "{}\n", .{e});
                    if (@errorReturnTrace()) |trace| std.debug.dumpStackTrace(trace.*);
                    return;
                };
                defer self.allocator.free(pick_result.path);
                log.debug(@This(), "picked symbol: {}\n", .{pick_result});
                self.moveCursor(pick_result.position);
                self.centerCursor();
            }
        }
    }

    pub fn showHover(self: *Buffer) !void {
        for (self.lsp_connections.items) |conn| {
            try conn.hover();
        }
    }

    pub fn codeAction(self: *Buffer) !void {
        for (self.lsp_connections.items) |conn| {
            try conn.codeAction();
        }
    }

    pub fn codeActionExecute(self: *Buffer, code_action: act.CodeAction) !void {
        const parse_result = try std.json.parseFromSlice(lsp.types.WorkspaceEdit, self.allocator, code_action.edit_json, .{});
        defer parse_result.deinit();
        try main.editor.applyWorkspaceEdit(parse_result.value);
    }

    pub fn highlight(self: *Buffer) !void {
        for (self.lsp_connections.items) |conn| {
            try conn.highlight();
        }
    }

=======
>>>>>>> b53ae86c
    pub fn renamePrompt(self: *Buffer) !void {
        const cmd = &main.editor.command_line;
        const line = self.lineContent(@intCast(self.cursor.row));
        const name_span = tokenSpan(line, @intCast(self.cursor.col)) orelse return;
        cmd.activate(.rename);
        try cmd.content.appendSlice(self.allocator, line[name_span.start..name_span.end]);
        cmd.cursor = cmd.content.items.len;
    }

    pub fn pipe(self: *Buffer, command: []const u21) !void {
        const command_b = try uni.unicodeToBytes(self.allocator, command);
        defer self.allocator.free(command_b);
        log.debug(@This(), "pipe command: {s}\n", .{command_b});

        const span = if (self.selection) |selection|
            selection
        else
            self.lineSpan(@intCast(self.cursor.row));

        const in_b = try uni.unicodeToBytes(self.allocator, self.textAt(span));
        defer self.allocator.free(in_b);

        var exit_code: u8 = undefined;
        const out_b = ext.runExternalWait(self.allocator, &.{ "sh", "-c", command_b }, in_b, &exit_code) catch |e| {
            log.err(@This(), "{}\n", .{e});
            if (@errorReturnTrace()) |trace| log.errPrint("{f}\n", .{trace.*});
            return;
        };
        defer self.allocator.free(out_b);
        if (exit_code != 0) {
            try main.editor.sendMessage("external command failed");
            return;
        }
        log.debug(@This(), "pipe output: {s}\n", .{out_b});

        if (std.mem.eql(u8, in_b, out_b)) {
            log.debug(@This(), "input unchanged\n", .{});
            return;
        }

        const out = try uni.unicodeFromBytes(self.allocator, out_b);
        defer self.allocator.free(out);
        var change = try cha.Change.initReplace(self.allocator, self, span, out);
        try self.appendChange(&change);
        try self.commitChanges();
    }

    pub fn format(self: *Buffer) !void {
        for (self.lsp_connections.items) |conn| {
            try conn.format();
        }
    }

    pub fn copySelectionToClipboard(self: *Buffer) !void {
        if (self.selection) |selection| {
            try clp.write(self.allocator, self.rawTextAt(selection));
            try self.enterMode(.normal);
        }
    }

    pub fn changeInsertFromClipboard(self: *Buffer) !void {
        if (self.mode.isSelect()) try self.changeSelectionDelete();
        const text = try clp.read(self.allocator);
        defer self.allocator.free(text);
        const text_uni = try uni.unicodeFromBytes(self.allocator, text);
        defer self.allocator.free(text_uni);
        try self.changeInsertText(text_uni);
        try self.commitChanges();
    }

    pub fn syncFs(self: *Buffer) !bool {
        if (self.scratch) return false;
        const stat = try std.fs.cwd().statFile(self.path);
        const newer = stat.mtime > if (self.stat) |s| s.mtime else 0;
        if (newer) {
            if (log.enabled(.debug)) {
                const time = dt.Datetime.fromSeconds(@as(f64, @floatFromInt(stat.mtime)) / std.time.ns_per_s);
                var time_buf: [32]u8 = undefined;
                const time_str = time.formatISO8601Buf(&time_buf, false) catch "";
                log.debug(@This(), "mtime {} ({s})\n", .{ stat.mtime, time_str });
            }
            self.stat = stat;
        }
        return newer;
    }

    pub fn changeFsExternal(self: *Buffer) !void {
        const old_cursor = self.cursor;
        const file = try std.fs.cwd().openFile(self.path, .{});
        defer file.close();
        const file_content = try file.readToEndAlloc(self.allocator, std.math.maxInt(usize));
        defer self.allocator.free(file_content);
        const file_content_uni = try uni.unicodeFromBytes(self.allocator, file_content);
        defer self.allocator.free(file_content_uni);

        var change = try cha.Change.initReplace(self.allocator, self, self.fullSpan(), file_content_uni);
        try self.appendChange(&change);
        try self.commitChanges();
        self.file_history_index = self.history_index;

        // TODO: attempt to keep cursor at the same semantic place
        self.moveCursor(old_cursor);
    }

    pub fn findNext(self: *Buffer, query: []const u21, forward: bool) FatalError!void {
        const query_b = uni.unicodeToBytes(self.allocator, query) catch unreachable;
        log.debug(@This(), "find query: {s}\n", .{query_b});
        defer self.allocator.free(query_b);
        const spans = self.find(query_b) catch {
            try main.editor.sendMessageFmt("invalid search: {s}", .{query_b});
            return;
        };
        defer self.allocator.free(spans);
        const cursor_pos = self.cursorToPos(self.cursor);
        var match: ?usize = null;
        for (0..spans.len) |i_| {
            const i = if (forward) i_ else spans.len - i_ - 1;
            if (if (forward) spans[i].start > cursor_pos else spans[i].start < cursor_pos) {
                match = i;
                break;
            }
        } else {
            if (spans.len > 0) {
                match = if (forward) 0 else spans.len - 1;
            } else {
                try main.editor.sendMessageFmt("no matches for {s}", .{query_b});
            }
        }
        if (match) |m| {
            const span = spans[m];
            try main.editor.sendMessageFmt("[{}/{}] {s}", .{ m + 1, spans.len, query_b });
            self.moveCursor(self.posToCursor(span.start));
            self.selection = .fromSpanFlat(self, span);
        }
    }

    pub fn findNextDiagnostic(self: *Buffer, forward: bool) !void {
        const diagnostic: dia.Diagnostic = b: for (self.diagnostics.items, 0..) |_, i_| {
            const i = if (forward) i_ else self.diagnostics.items.len - i_ - 1;
            const diagnostic = self.diagnostics.items[i];
            const ord = self.cursor.order(diagnostic.span.start);
            if (forward) {
                if (ord == .lt) break :b diagnostic;
            } else {
                if (ord == .gt) break :b diagnostic;
            }
        } else {
            if (self.diagnostics.items.len > 0) {
                break :b self.diagnostics.items[if (forward) 0 else self.diagnostics.items.len - 1];
            } else {
                try main.editor.sendMessage("no diagnostics");
                return;
            }
        };

        self.moveCursor(diagnostic.span.start);
        self.centerCursor();
        main.editor.resetHover();
        main.editor.hover_contents = try main.editor.allocator.dupe(u8, diagnostic.message);
        main.editor.dirty.draw = true;
    }

    pub fn applyTextEdits(self: *Buffer, text_edits: []const lsp.types.TextEdit) !void {
        // should be applied in reverse order to preserve original positions
        for (0..text_edits.len) |i_| {
            const i = text_edits.len - i_ - 1;
            const edit = text_edits[i];
            var change = try cha.Change.fromLsp(self.allocator, self, edit);
            log.debug(@This(), "change: {s}: {f}\n", .{ self.path, change });
            try self.appendChange(&change);
        }
    }

    fn find(self: *Buffer, query: []const u8) ![]const SpanFlat {
        var spans: std.array_list.Aligned(SpanFlat, null) = .empty;
        var re = try reg.Regex.from(query, false, self.allocator);
        defer re.deinit();

        var matches = re.searchAll(self.content_raw.items, 0, -1);
        defer re.deinitMatchList(&matches);
        for (0..matches.items.len) |i| {
            const match = matches.items[i];
            try spans.append(self.allocator, SpanFlat.fromRegex(match));
        }
        return spans.toOwnedSlice(self.allocator);
    }

    fn fullSpan(self: *Buffer) Span {
        return .fromSpanFlat(self, .{ .start = 0, .end = self.content.items.len });
    }

    fn applyChange(self: *Buffer, change: *cha.Change) FatalError!void {
        log.trace(@This(), "apply {f}\n", .{change});
        const span = change.old_span;

        if (builtin.mode == .Debug) {
            log.assertEql(@This(), u21, change.old_text, self.textAt(span));
        }

        self.moveCursor(span.start);
        const delete_start = self.cursorToPos(span.start);
        const delete_end = self.cursorToPos(span.end);
        try self.content.replaceRange(self.allocator, delete_start, delete_end - delete_start, change.new_text orelse &.{});
        try self.updateLinePositions();
        change.new_span = .{
            .start = span.start,
            .end = self.posToCursor(delete_start + if (change.new_text) |new_text| new_text.len else 0),
        };
        change.new_span_flat = SpanFlat.fromBufSpan(self, change.new_span.?);
        self.moveCursor(change.new_span.?.end);

        if (self.ts_state) |*ts_state| try ts_state.edit(change);
    }

    /// Delete every character from cursor (including) to the end of line
    fn deleteToEnd(self: *Buffer, cursor: Cursor) !void {
        var line = &self.content.items[@intCast(cursor.row)];
        try line.replaceRange(
            @intCast(cursor.col),
            line.items.len - @as(usize, @intCast(cursor.col)),
            &[_]u21{},
        );
    }

    fn lineAlignIndent(self: *Buffer, row: i32) !void {
        const old_cursor = self.cursor;
        const line = self.lineContent(@intCast(row));
        const correct_indent: usize = self.indents.items[@intCast(row)];
        const correct_indent_spaces = correct_indent * self.file_type.indent_spaces;
        const current_indent_spaces: usize = lineIndentSpaces(line);
        if (correct_indent_spaces == current_indent_spaces) return;
        const span = Span{
            .start = .{ .row = row, .col = 0 },
            .end = .{ .row = row, .col = @intCast(current_indent_spaces) },
        };
        const new_text = try self.allocator.alloc(u21, correct_indent_spaces);
        defer self.allocator.free(new_text);
        @memset(new_text, ' ');
        var change = try cha.Change.initReplace(self.allocator, self, span, new_text);
        try self.appendChange(&change);
        self.moveCursor(old_cursor);
    }

    fn updateRaw(self: *Buffer) !void {
        var writer = std.io.Writer.Allocating.init(self.allocator);
        defer writer.deinit();
        try uni.unicodeToBytesWrite(&writer.writer, self.content.items);
        self.content_raw.clearRetainingCapacity();
        try self.content_raw.appendSlice(self.allocator, writer.written());
    }

    fn scrollForCursor(self: *Buffer, new_buf_cursor: Cursor) void {
        const area_cursor = (Cursor{ .row = new_buf_cursor.row, .col = @intCast(ter.cursorTermCol(self, new_buf_cursor)) })
            .applyOffset(self.offset.negate());
        const dims = ter.computeLayout(main.term.dimensions).buffer.dims;
        if (area_cursor.row < 0) {
            self.offset.row += area_cursor.row;
            main.editor.dirty.draw = true;
        }
        if (area_cursor.row >= dims.height and new_buf_cursor.row < self.line_positions.items.len) {
            self.offset.row += 1 + area_cursor.row - @as(i32, @intCast(dims.height));
            main.editor.dirty.draw = true;
        }
        if (area_cursor.col < 0) {
            self.offset.col += area_cursor.col;
            main.editor.dirty.draw = true;
        }
        if (area_cursor.col >= dims.width and new_buf_cursor.row < self.line_positions.items.len) {
            if (new_buf_cursor.col <= self.lineLength(@intCast(new_buf_cursor.row))) {
                self.offset.col += 1 + area_cursor.col - @as(i32, @intCast(dims.width));
                main.editor.dirty.draw = true;
            }
        }
    }
};

pub fn lineIndentSpaces(line: []const u21) usize {
    var leading_spaces: usize = 0;
    for (line) |ch| {
        if (!isWhitespace(ch)) break;
        leading_spaces += 1;
    }
    return leading_spaces;
}

/// Find token span that contains `pos`
pub fn tokenSpan(line: []const u21, pos: usize) ?SpanFlat {
    if (!isToken(line[pos])) return null;
    var col = pos;
    var span: SpanFlat = .{ .start = col, .end = col + 1 };
    while (col < line.len) {
        defer col += 1;
        if (!isToken(line[col])) {
            span.end = col;
            break;
        }
    }
    col = pos;
    while (col > 0) {
        defer col -= 1;
        if (!isToken(line[col])) {
            span.start = col + 1;
            break;
        }
    }
    return span;
}

fn nextWordStart(line: []const u21, pos: usize) ?usize {
    if (line.len == 0) return null;
    var col = pos;
    while (col < line.len - 1) {
        const ch = line[col];
        col += 1;
        const next = line[col];
        if (boundary(ch, next) != null and !isWhitespace(next)) {
            if (isWhitespace(next)) col += 1;
            return col;
        }
    }
    return null;
}

fn wordEnd(line: []const u21, pos: usize) ?usize {
    if (line.len == 0 or pos == line.len - 1) return null;
    var col = pos;
    while (col < line.len - 1) {
        const ch = line[col];
        col += 1;
        const next = line[col];
        if (boundary(ch, next)) |b| {
            if (b == .wordEnd) return col - 1;
        }
    }
    return line.len - 1;
}

fn tokenEnd(line: []const u21, pos: usize) ?usize {
    if (line.len == 0 or pos == line.len - 1) return null;
    var col = pos;
    while (col < line.len - 1) {
        const ch = line[col];
        col += 1;
        const next = line[col];
        if (isToken(ch) and !isToken(next)) {
            return col - 1;
        }
    }
    return line.len - 1;
}

const Boundary = enum {
    wordStart,
    wordEnd,

    /// 0: whitespace
    /// 1: symbols
    /// 2: alphabet
    fn rank(ch: u21) u8 {
        if (isWhitespace(ch)) return 0;
        if (isAlphabet(ch)) return 2;
        return 1;
    }
};

fn boundary(ch1: u21, ch2: u21) ?Boundary {
    const r1 = Boundary.rank(ch1);
    const r2 = Boundary.rank(ch2);
    switch (std.math.order(r1, r2)) {
        .eq => return null,
        .lt => return .wordStart,
        .gt => return .wordEnd,
    }
}

fn isAlphabet(ch: u21) bool {
    return (ch >= 65 and ch <= 90) or (ch >= 97 and ch <= 122) or ch > 127;
}

fn isWhitespace(ch: u21) bool {
    return ch == ' ';
}

fn isDigit(ch: u21) bool {
    return (ch >= 48 and ch <= 57);
}

/// Token is a string that is usually lexed by a programming language as a single name
fn isToken(ch: u21) bool {
    return isAlphabet(ch) or isDigit(ch) or ch == '_' or ch == '-';
}

var scratch_id: usize = 0;
fn nextScratchId() usize {
    scratch_id += 1;
    return scratch_id;
}

fn testSetupScratch(content: []const u8) !*Buffer {
    try main.testSetup();
    try main.editor.openScratch(content);
    const buffer = main.editor.active_buffer;
    log.debug(@This(), "created test buffer with content: \n{s}", .{buffer.content_raw.items});
    return buffer;
}

fn testSetupTmp(content: []const u8) !*Buffer {
    try main.testSetup();
    const allocator = std.testing.allocator;

    const tmp_file_path = "/tmp/hat_write.txt";
    {
        const tmp_file = try std.fs.cwd().createFile(tmp_file_path, .{ .truncate = true });
        defer tmp_file.close();
        try tmp_file.writeAll(content);
    }

    try main.editor.openBuffer(try ur.fromPath(allocator, tmp_file_path));
    const buffer = main.editor.active_buffer;

    try testing.expectEqualStrings("abc", buffer.content_raw.items);

    log.debug(@This(), "opened tmp file buffer with content: \n{s}", .{buffer.content_raw.items});
    return buffer;
}

test "test buffer" {
    const buffer = try testSetupScratch(
        \\abc
        \\
    );
    defer main.editor.deinit();

    try testing.expectEqualStrings("abc\n", buffer.content_raw.items);
}

test "cursorToPos" {
    var buffer = try testSetupScratch("one");
    defer main.editor.deinit();

    try testing.expectEqualDeep(3, buffer.cursorToPos(.{ .col = 3 }));
}

test "cursorToPos newline" {
    var buffer = try testSetupScratch("one\n");
    defer main.editor.deinit();

    try testing.expectEqualDeep(4, buffer.cursorToPos(.{ .row = 1 }));
}

test "textAt" {
    var buffer = try testSetupScratch("one");
    defer main.editor.deinit();

    try testing.expectEqualSlices(
        u21,
        &.{ 'o', 'n', 'e' },
        buffer.textAt(.{ .start = .{}, .end = .{ .col = 3 } }),
    );
}

test "moveCursor" {
    var buffer = try testSetupScratch(
        \\abc
        \\def
        \\ghijk
    );
    defer main.editor.deinit();

    buffer.moveCursor(.{ .col = 1 });
    try testing.expectEqual(Cursor{ .col = 1 }, buffer.cursor);

    buffer.moveCursor(Cursor{ .row = 2, .col = 2 });
    try testing.expectEqual(Cursor{ .row = 2, .col = 2 }, buffer.cursor);
}

test "moveToNextWord" {
    var buffer = try testSetupScratch("one two three\n");
    defer main.editor.deinit();

    buffer.moveToNextWord();
    try testing.expectEqual(Span{ .start = .{}, .end = .{ .col = 5 } }, buffer.selection);
}

test "moveToPrevWord" {
    var buffer = try testSetupScratch("one two three\n");
    defer main.editor.deinit();

    buffer.moveCursor(.{ .row = 0, .col = 10 });

    buffer.moveToPrevWord();
    try testing.expectEqual(Cursor{ .row = 0, .col = 8 }, buffer.cursor);
    try testing.expectEqualDeep(Span{ .start = .{ .col = 8 }, .end = .{ .col = 11 } }, buffer.selection);

    buffer.moveToPrevWord();
    try testing.expectEqual(Cursor{ .row = 0, .col = 4 }, buffer.cursor);
    try testing.expectEqualDeep(Span{ .start = .{ .col = 4 }, .end = .{ .col = 9 } }, buffer.selection);
}

test "moveToWordEnd" {
    var buffer = try testSetupScratch("one two three\n");
    defer main.editor.deinit();

    buffer.moveToWordEnd();
    try testing.expectEqual(Cursor{ .row = 0, .col = 2 }, buffer.cursor);
    try testing.expectEqualDeep(Span{ .start = .{ .col = 0 }, .end = .{ .col = 3 } }, buffer.selection);

    buffer.moveToWordEnd();
    try testing.expectEqual(Cursor{ .row = 0, .col = 6 }, buffer.cursor);
    try testing.expectEqualDeep(Span{ .start = .{ .col = 2 }, .end = .{ .col = 7 } }, buffer.selection);

    buffer.moveToWordEnd();
    try testing.expectEqual(Cursor{ .row = 0, .col = 12 }, buffer.cursor);
    try testing.expectEqualDeep(Span{ .start = .{ .col = 6 }, .end = .{ .col = 13 } }, buffer.selection);
}

test "moveToTokenEnd" {
    var buffer = try testSetupScratch("one two three\n");
    defer main.editor.deinit();

    buffer.moveToTokenEnd();
    try testing.expectEqual(Cursor{ .row = 0, .col = 2 }, buffer.cursor);
    try testing.expectEqualDeep(Span{ .start = .{ .col = 0 }, .end = .{ .col = 3 } }, buffer.selection);

    buffer.moveToTokenEnd();
    try testing.expectEqual(Cursor{ .row = 0, .col = 6 }, buffer.cursor);
    try testing.expectEqualDeep(Span{ .start = .{ .col = 2 }, .end = .{ .col = 7 } }, buffer.selection);

    buffer.moveToTokenEnd();
    try testing.expectEqual(Cursor{ .row = 0, .col = 12 }, buffer.cursor);
    try testing.expectEqualDeep(Span{ .start = .{ .col = 6 }, .end = .{ .col = 13 } }, buffer.selection);
}

test "changeSelectionDelete same line" {
    var buffer = try testSetupScratch("abc\n");
    defer main.editor.deinit();

    buffer.cursor = .{ .row = 0, .col = 1 };
    try buffer.enterMode(.select);
    try buffer.changeSelectionDelete();

    try buffer.commitChanges();
    try buffer.updateRaw();
    try testing.expectEqualStrings("ac\n", buffer.content_raw.items);
}

test "delete selection line to end" {
    var buffer = try testSetupScratch(
        \\abc
        \\def
    );
    defer main.editor.deinit();

    buffer.moveCursor(.{ .row = 0, .col = 1 });
    try buffer.enterMode(.select);
    buffer.moveCursor(.{ .row = 0, .col = 3 });
    try buffer.changeSelectionDelete();

    try buffer.commitChanges();
    try buffer.updateRaw();
    try testing.expectEqualStrings("adef", buffer.content_raw.items);
}

test "delete selection multiple lines" {
    var buffer = try testSetupScratch(
        \\abc
        \\def
        \\ghijk
    );
    defer main.editor.deinit();

    buffer.moveCursor(.{ .row = 0, .col = 1 });
    try buffer.enterMode(.select_line);
    buffer.moveCursor(Cursor{ .row = 1, .col = 2 });

    try testing.expectEqualDeep(
        Span{ .start = .{ .row = 0, .col = 0 }, .end = .{ .row = 2, .col = 0 } },
        buffer.selection.?,
    );
    try buffer.changeSelectionDelete();

    try buffer.commitChanges();
    try buffer.updateRaw();
    try testing.expectEqualStrings("ghijk", buffer.content_raw.items);
}

test "line delete selection" {
    var buffer = try testSetupScratch(
        \\abc
        \\def
        \\ghijk
    );
    defer main.editor.deinit();

    buffer.moveCursor(.{ .row = 0, .col = 1 });
    try buffer.enterMode(.select);
    buffer.moveCursor(Cursor{ .row = 2, .col = 2 });

    try testing.expectEqual(Cursor{ .row = 0, .col = 1 }, buffer.selection.?.start);
    try testing.expectEqual(Cursor{ .row = 2, .col = 3 }, buffer.selection.?.end);
    try buffer.changeSelectionDelete();

    try buffer.commitChanges();
    try buffer.updateRaw();
    try testing.expectEqualStrings("ajk", buffer.content_raw.items);
}

test "textAt full line" {
    var buffer = try testSetupScratch(
        \\abc
        \\def
    );
    defer main.editor.deinit();

    const span = buffer.lineSpan(0);
    try testing.expectEqualSlices(u21, buffer.textAt(span), &.{ 'a', 'b', 'c', '\n' });
}

test "write" {
    const buffer = try testSetupTmp("abc");
    defer main.editor.deinit();

    try buffer.changeInsertText(&.{ 'd', 'e', 'f' });
    try buffer.updateRaw();

    try testing.expectEqualStrings("defabc", buffer.content_raw.items);

    try buffer.write();

    const written = try std.fs.cwd().readFileAlloc(buffer.allocator, buffer.path, std.math.maxInt(usize));
    defer buffer.allocator.free(written);
    try testing.expectEqualStrings("defabc", written);
}

test "undo/redo" {
    var buffer = try testSetupScratch("abc");
    defer main.editor.deinit();

    try buffer.changeInsertText(&.{ 'd', 'e', 'f' });
    try buffer.commitChanges();

    try buffer.updateRaw();
    try testing.expectEqualStrings("defabc", buffer.content_raw.items);

    try buffer.undo();

    try buffer.updateRaw();
    try testing.expectEqualStrings("abc", buffer.content_raw.items);

    try buffer.redo();

    try buffer.updateRaw();
    try testing.expectEqualStrings("defabc", buffer.content_raw.items);
}

test "find" {
    var buffer = try testSetupScratch(
        \\abc
        \\def
        \\bca
    );
    defer main.editor.deinit();

    const query = &.{ 'b', 'c' };

    for (0..2) |_| {
        try buffer.findNext(query, true);
        try testing.expectEqualDeep(
            Span{ .start = .{ .col = 1 }, .end = .{ .col = 3 } },
            buffer.selection,
        );

        try buffer.findNext(query, true);
        try testing.expectEqualDeep(
            Span{ .start = .{ .row = 2, .col = 0 }, .end = .{ .row = 2, .col = 2 } },
            buffer.selection,
        );
    }

    for (0..2) |_| {
        try buffer.findNext(query, false);
        try testing.expectEqualDeep(
            Span{ .start = .{ .col = 1 }, .end = .{ .col = 3 } },
            buffer.selection,
        );

        try buffer.findNext(query, false);
        try testing.expectEqualDeep(
            Span{ .start = .{ .row = 2, .col = 0 }, .end = .{ .row = 2, .col = 2 } },
            buffer.selection,
        );
    }
}<|MERGE_RESOLUTION|>--- conflicted
+++ resolved
@@ -26,11 +26,8 @@
 const git = @import("git.zig");
 const dia = @import("ui/diagnostic.zig");
 const uni = @import("unicode.zig");
-<<<<<<< HEAD
 const act = @import("ui/code_action.zig");
 const fzf = @import("ui/fzf.zig");
-const uri = @import("uri.zig");
-=======
 const ur = @import("uri.zig");
 
 pub const Mode = enum {
@@ -47,7 +44,6 @@
         return self == .select or self == .select_line;
     }
 };
->>>>>>> b53ae86c
 
 pub const Buffer = struct {
     path: []const u8,
@@ -109,12 +105,8 @@
             .path = buf_path,
             .file = file,
             .file_type = file_type,
-<<<<<<< HEAD
-            .uri = buf_uri,
+            .uri = uri,
             .git_root = git_root,
-=======
-            .uri = uri,
->>>>>>> b53ae86c
             .allocator = allocator,
         };
 
@@ -209,6 +201,7 @@
 
     pub fn enterMode(self: *Buffer, mode: Mode) FatalError!void {
         main.editor.resetHover();
+        main.editor.resetCodeActions();
 
         if (self.mode == mode) return;
         if (self.mode == .insert) try self.commitChanges();
@@ -700,19 +693,6 @@
         return self.content_raw.items[bs.start..bs.end];
     }
 
-<<<<<<< HEAD
-    pub fn goToDefinition(self: *Buffer) !void {
-        for (self.lsp_connections.items) |conn| {
-            try conn.goToDefinition();
-        }
-    }
-
-    pub fn findReferences(self: *Buffer) !void {
-        for (self.lsp_connections.items) |conn| {
-            try conn.findReferences();
-        }
-    }
-
     pub fn findSymbols(self: *Buffer) !void {
         if (self.ts_state) |*ts_state| {
             if (ts_state.symbol) |*parse_result| {
@@ -734,32 +714,12 @@
         }
     }
 
-    pub fn showHover(self: *Buffer) !void {
-        for (self.lsp_connections.items) |conn| {
-            try conn.hover();
-        }
-    }
-
-    pub fn codeAction(self: *Buffer) !void {
-        for (self.lsp_connections.items) |conn| {
-            try conn.codeAction();
-        }
-    }
-
     pub fn codeActionExecute(self: *Buffer, code_action: act.CodeAction) !void {
         const parse_result = try std.json.parseFromSlice(lsp.types.WorkspaceEdit, self.allocator, code_action.edit_json, .{});
         defer parse_result.deinit();
         try main.editor.applyWorkspaceEdit(parse_result.value);
     }
 
-    pub fn highlight(self: *Buffer) !void {
-        for (self.lsp_connections.items) |conn| {
-            try conn.highlight();
-        }
-    }
-
-=======
->>>>>>> b53ae86c
     pub fn renamePrompt(self: *Buffer) !void {
         const cmd = &main.editor.command_line;
         const line = self.lineContent(@intCast(self.cursor.row));
@@ -805,12 +765,6 @@
         var change = try cha.Change.initReplace(self.allocator, self, span, out);
         try self.appendChange(&change);
         try self.commitChanges();
-    }
-
-    pub fn format(self: *Buffer) !void {
-        for (self.lsp_connections.items) |conn| {
-            try conn.format();
-        }
     }
 
     pub fn copySelectionToClipboard(self: *Buffer) !void {
