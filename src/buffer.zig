--- conflicted
+++ resolved
@@ -105,13 +105,9 @@
             .file = file,
             .file_type = file_type,
             .uri = uri,
-<<<<<<< HEAD
             .git_root = git_root,
             .git_hunks = std.ArrayList(git.Hunk).init(allocator),
-            .content = std.ArrayList(u21).init(allocator),
-=======
             .content = std.array_list.Managed(u21).init(allocator),
->>>>>>> 58c1ccf3
             .content_raw = raw,
             .diagnostics = std.array_list.Managed(dia.Diagnostic).init(allocator),
             .line_positions = std.array_list.Managed(usize).init(allocator),
