const std = @import("std");
const testing = std.testing;
const assert = std.debug.assert;
const Allocator = std.mem.Allocator;
const builtin = @import("builtin");

const cha = @import("change.zig");
const clp = @import("clipboard.zig");
const core = @import("core.zig");
const Span = core.Span;
const Cursor = core.Cursor;
const SpanFlat = core.SpanFlat;
const Dimensions = core.Dimensions;
const FatalError = core.FatalError;
const dt = @import("datetime.zig");
const edi = @import("editor.zig");
const ext = @import("external.zig");
const ft = @import("file_type.zig");
const log = @import("log.zig");
const lsp = @import("lsp.zig");
const main = @import("main.zig");
const reg = @import("regex.zig");
const ter = @import("terminal.zig");
const ts = @import("ts.zig");
const dia = @import("ui/diagnostic.zig");
<<<<<<< HEAD
const git = @import("git.zig");
=======
const fzf = @import("ui/fzf.zig");
>>>>>>> 723fa4ba
const uni = @import("unicode.zig");
const ur = @import("uri.zig");

pub const Mode = enum {
    normal,
    select,
    select_line,
    insert,

    pub fn isNormalOrSelect(self: Mode) bool {
        return self == .normal or self.isSelect();
    }

    pub fn isSelect(self: Mode) bool {
        return self == .select or self == .select_line;
    }
};

pub const Buffer = struct {
    path: []const u8,
    uri: []const u8,
    git_root: ?[]const u8 = null,
    git_hunks: std.array_list.Aligned(git.Hunk, null) = .empty,
    file: ?std.fs.File,
    stat: ?std.fs.File.Stat = null,
    /// Incremented on every content change
    version: usize = 0,
    file_type: ft.FileTypeConfig,
    content: std.array_list.Aligned(u21, null) = .empty,
    content_raw: std.array_list.Aligned(u8, null) = .empty,
    mode: Mode = .normal,
    ts_state: ?ts.State = null,
    selection: ?Span = null,
    diagnostics: std.array_list.Aligned(dia.Diagnostic, null) = .empty,
    /// Cursor position in local buffer character space
    cursor: Cursor = .{},
    /// Cursor's preferred col
    /// Used to keep col when moving through variable-with lines
    cursor_desired_col: ?usize = null,
    /// How buffer is positioned relative to the window
    /// (0, 0) means Buffer.cursor is the same as window cursor
    offset: Cursor = .{},
    /// Array list of character start position of next line
    /// Length equals number of lines, last item means total buffer character size
    line_positions: std.array_list.Aligned(usize, null) = .empty,
    /// Array list of byte start position of next line
    /// Length equals number of lines, last item means total buffer byte size
    line_byte_positions: std.array_list.Aligned(usize, null) = .empty,
    /// Indent depth for each line
    indents: std.array_list.Aligned(usize, null) = .empty,
    history: std.array_list.Aligned(std.array_list.Aligned(cha.Change, null), null) = .empty,
    history_index: ?usize = null,
    /// History index of the last file save
    /// Used to decide whether buffer has unsaved changes
    file_history_index: ?usize = null,
    /// Changes needed to be sent to LSP clients
    pending_changes: std.array_list.Aligned(cha.Change, null) = .empty,
    /// Changes yet to become a part of Buffer.history
    uncommitted_changes: std.array_list.Aligned(cha.Change, null) = .empty,
    lsp_connections: std.array_list.Aligned(*lsp.LspConnection, null) = .empty,
    scratch: bool = false,
    allocator: Allocator,

    pub fn init(allocator: Allocator, uri: []const u8) !Buffer {
        const buf_path = try allocator.dupe(u8, ur.extractPath(uri) orelse return error.InvalidUri);
        errdefer allocator.free(buf_path);
        const file_ext = std.fs.path.extension(buf_path);
        const file_type = ft.file_type.get(file_ext) orelse ft.plain;
        const file = try std.fs.cwd().openFile(buf_path, .{});
        const git_root = git.gitRoot(allocator, buf_path) catch null;

        var self = Buffer{
            .path = buf_path,
            .file = file,
            .file_type = file_type,
            .uri = uri,
            .git_root = git_root,
            .allocator = allocator,
        };

        const content_raw = try file.readToEndAlloc(self.allocator, std.math.maxInt(usize));
        defer self.allocator.free(content_raw);
        try self.content_raw.appendSlice(allocator, content_raw);

        _ = try self.syncFs();
        try self.updateContent();
        try self.updateLinePositions();
        if (self.file_type.ts) |ts_conf| {
            self.ts_state = try ts.State.init(allocator, ts_conf);
        }
        try self.reparse();
        try self.updateGitHunks();
        return self;
    }

    pub fn initScratch(allocator: Allocator, content_raw: []const u8) !Buffer {
        const path = try std.fmt.allocPrint(allocator, "scratch{d:0>2}", .{nextScratchId()});

        var self = Buffer{
            .path = path,
            .file = null,
            .file_type = ft.plain,
            .uri = try std.fmt.allocPrint(allocator, "scratch://{s}", .{path}),
            .scratch = true,
            .allocator = allocator,
        };
        try self.content_raw.appendSlice(allocator, content_raw);

        try self.updateContent();
        try self.updateLinePositions();
        if (self.file_type.ts) |ts_conf| {
            self.ts_state = try ts.State.init(allocator, ts_conf);
        }
        try self.reparse();
        return self;
    }

    pub fn reparse(self: *Buffer) FatalError!void {
        self.updateRaw() catch |e| {
            log.err(@This(), "{}\n", .{e});
            if (@errorReturnTrace()) |trace| log.errPrint("{f}\n", .{trace.*});
        };
        if (self.ts_state) |*ts_state| try ts_state.reparse(self.content_raw.items);
        try self.updateLinePositions();
    }

    pub fn updateContent(self: *Buffer) FatalError!void {
        self.content.clearRetainingCapacity();
        try uni.unicodeFromBytesArrayList(self.allocator, &self.content, self.content_raw.items);
    }

    pub fn deinit(self: *Buffer) void {
        for (self.lsp_connections.items) |conn| {
            conn.didClose(self) catch {};
        }
        self.lsp_connections.deinit(self.allocator);

        self.allocator.free(self.uri);
        if (self.git_root) |gr| self.allocator.free(gr);
        self.git_hunks.deinit(self.allocator);
        self.allocator.free(self.path);

        if (self.ts_state) |*ts_state| ts_state.deinit();

        self.content.deinit(self.allocator);
        self.content_raw.deinit(self.allocator);

        self.clearDiagnostics();
        self.diagnostics.deinit(self.allocator);

        self.line_positions.deinit(self.allocator);
        self.line_byte_positions.deinit(self.allocator);
        self.indents.deinit(self.allocator);

        for (self.history.items) |*i| {
            for (i.items) |*c| c.deinit();
            i.deinit(self.allocator);
        }
        self.history.deinit(self.allocator);

        for (self.pending_changes.items) |*c| c.deinit();
        self.pending_changes.deinit(self.allocator);
        for (self.uncommitted_changes.items) |*c| c.deinit();
        self.uncommitted_changes.deinit(self.allocator);

        if (self.file) |f| f.close();
    }

    pub fn enterMode(self: *Buffer, mode: Mode) FatalError!void {
        main.editor.resetHover();

        if (self.mode == mode) return;
        if (self.mode == .insert) try self.commitChanges();

        switch (mode) {
            .normal => {
                self.clearSelection();
                main.editor.completion_menu.reset();
            },
            .select => {
                const end_pos = self.cursorToPos(self.cursor) + 1;
                self.selection = .{ .start = self.cursor, .end = self.posToCursor(end_pos) };
                log.warn(@This(), "selection: {?}\n", .{self.selection});
                main.editor.dirty.draw = true;
            },
            .select_line => {
                self.selection = self.lineSpan(@intCast(self.cursor.row));
                main.editor.dirty.draw = true;
            },
            .insert => self.clearSelection(),
        }
        if (mode != .normal) main.editor.dotRepeatInside();
        log.debug(@This(), "mode: {}->{}\n", .{ self.mode, mode });
        self.mode = mode;
        main.editor.dirty.cursor = true;
    }

    pub fn write(self: *Buffer) !void {
        try self.updateRaw();

        const file = try std.fs.cwd().createFile(self.path, .{ .truncate = true });
        defer file.close();
        try file.writeAll(self.content_raw.items);
        _ = try self.syncFs();

        self.file_history_index = self.history_index;

        const msg = try std.fmt.allocPrint(
            self.allocator,
            "{s} {}B written",
            .{ self.path, self.content_raw.items.len },
        );
        defer self.allocator.free(msg);
        try main.editor.sendMessage(msg);
    }

    pub fn moveCursor(self: *Buffer, new_cursor: Cursor) void {
        const old_cursor = self.cursor;
        const vertical_only = old_cursor.col == new_cursor.col and old_cursor.row != new_cursor.row;

        if (new_cursor.row < 0) {
            self.moveCursor(.{ .row = 0, .col = new_cursor.col });
            return;
        }
        if (new_cursor.row >= self.line_positions.items.len) {
            self.moveCursor(.{ .row = @intCast(self.line_positions.items.len - 1), .col = new_cursor.col });
            return;
        }
        if (new_cursor.col < 0) {
            self.moveCursor(.{ .row = new_cursor.row, .col = 0 });
            return;
        }

        var max_col = ter.lineColLength(self, self.lineContent(@intCast(new_cursor.row)));
        if (max_col > 0 and !self.lineTerminated(@intCast(new_cursor.row))) max_col -= 1;
        var col: i32 = @intCast(@min(new_cursor.col, max_col));
        if (vertical_only) {
            if (self.cursor_desired_col) |desired| {
                col = @intCast(@min(desired, max_col));
            }
        }
        if (!vertical_only) {
            self.cursor_desired_col = @intCast(col);
        }

        self.cursor = .{
            .row = new_cursor.row,
            .col = col,
        };
        self.scrollForCursor(self.cursor);

        switch (self.mode) {
            .select => {
                const selection = &self.selection.?;
                // temporary make selection span inclusive to simplify cursor search
                selection.end = self.posToCursor(self.cursorToPos(selection.end) - 1);
                defer selection.end = self.posToCursor(self.cursorToPos(selection.end) + 1);
                if (std.meta.eql(selection.start, old_cursor)) {
                    selection.start = self.cursor;
                } else {
                    selection.end = self.cursor;
                }
                // restore ends order
                if (selection.start.order(selection.end) == .gt) {
                    const tmp = selection.start;
                    selection.start = selection.end;
                    selection.end = tmp;
                }
                main.editor.dirty.draw = true;
            },
            .select_line => {
                var selection = &self.selection.?;
                const move_start = old_cursor.row == selection.start.row;
                if (move_start) {
                    selection.start.row = self.cursor.row;
                } else {
                    selection.end.row = self.cursor.row + 1;
                }
                // restore ends order
                if (selection.start.row + 1 > selection.end.row) {
                    const tmp = selection.start.row;
                    // exclusive end becomes inclusive start
                    selection.start.row = selection.end.row - 1;
                    // inclusive start becomes exclusive end
                    selection.end.row = tmp + 1;
                }
                main.editor.dirty.draw = true;
            },
            else => {
                self.clearSelection();
            },
        }

        main.editor.dirty.cursor = true;
        main.editor.resetHover();
    }

    pub fn centerCursor(self: *Buffer) void {
        const old_offset_row = self.offset.row;
        const dims = main.term.dimensions;
        const target_row: i32 = @intCast(@divFloor(dims.height, 2));
        const term_row = self.cursor.applyOffset(self.offset.negate()).row;
        self.offset.row = @max(0, self.offset.row + term_row - target_row);
        if (old_offset_row == self.offset.row) return;
        main.editor.dirty.draw = true;
    }

    /// Move to the next word start on the current line
    pub fn moveToNextWord(self: *Buffer) void {
        const old_cursor = self.cursor;
        const line = self.lineContent(@intCast(self.cursor.row));

        if (nextWordStart(line, @intCast(self.cursor.col))) |col| {
            self.moveCursor(.{ .row = self.cursor.row, .col = @intCast(col) });
            if (self.selection == null) {
                self.selection = .{ .start = old_cursor, .end = self.posToCursor(self.cursorToPos(self.cursor) + 1) };
                main.editor.dirty.draw = true;
            }
            main.editor.dotRepeatInside();
        }
    }

    /// Move to the previous word start on the current line
    pub fn moveToPrevWord(self: *Buffer) void {
        const old_cursor = self.cursor;
        const line = self.lineContent(@intCast(self.cursor.row));

        var col: i32 = self.cursor.col;
        if (col == 0) return;
        while (true) {
            if (col == 0) break;
            if (col != self.cursor.col) {
                if (boundary(line[@intCast(col)], line[@intCast(col - 1)])) |b| {
                    if (b == .wordEnd) break;
                }
            }
            col -= 1;
        } else {
            return;
        }
        self.moveCursor(.{ .row = self.cursor.row, .col = @intCast(col) });
        if (self.selection == null) {
            self.selection = .{
                .start = self.cursor,
                .end = self.posToCursor(self.cursorToPos(old_cursor) + 1),
            };
            main.editor.dirty.draw = true;
        }
        main.editor.dotRepeatInside();
    }

    /// Move to the next word end on the current line
    pub fn moveToWordEnd(self: *Buffer) void {
        const old_cursor = self.cursor;
        const line = self.lineContent(@intCast(self.cursor.row));

        if (wordEnd(line, @intCast(self.cursor.col + 1))) |col| {
            self.moveCursor(.{ .row = self.cursor.row, .col = @intCast(col) });
            if (self.selection == null) {
                self.selection = .{ .start = old_cursor, .end = self.posToCursor(self.cursorToPos(self.cursor) + 1) };
                main.editor.dirty.draw = true;
            }
            main.editor.dotRepeatInside();
        }
    }

    /// Move to the next token end on the current line
    /// @see `tokenEnd()`
    pub fn moveToTokenEnd(self: *Buffer) void {
        const old_cursor = self.cursor;
        const line = self.lineContent(@intCast(self.cursor.row));

        if (tokenEnd(line, @intCast(self.cursor.col + 1))) |col| {
            self.moveCursor(.{ .row = self.cursor.row, .col = @intCast(col) });
            if (self.selection == null) {
                self.selection = .{ .start = old_cursor, .end = self.posToCursor(self.cursorToPos(self.cursor) + 1) };
                main.editor.dirty.draw = true;
            }
            main.editor.dotRepeatInside();
        }
    }

    pub fn appendChange(self: *Buffer, change: *cha.Change) FatalError!void {
        try self.applyChange(change);
        try self.uncommitted_changes.append(self.allocator, change.*);
        try self.pending_changes.append(self.allocator, try change.clone(self.allocator));
        main.editor.dirty.completion = true;
    }

    pub fn commitChanges(self: *Buffer) FatalError!void {
        if (self.uncommitted_changes.items.len == 0) {
            log.debug(@This(), "no changes to commit\n", .{});
            return;
        }
        log.debug(@This(), "commit {} changes\n", .{self.uncommitted_changes.items.len});
        if (self.history_index == null or self.history_index.? + 1 != self.history.items.len) {
            log.debug(@This(), "history overwrite, idx: {?}\n", .{self.history_index});
            const i = if (self.history_index) |i| i + 1 else 0;
            for (self.history.items[i..]) |*chs| {
                for (chs.items) |*ch| ch.deinit();
                chs.deinit(self.allocator);
            }
            try self.history.replaceRange(self.allocator, i, self.history.items.len - i, &.{});
        }
        var new_hist = try std.array_list.Aligned(cha.Change, null).initCapacity(self.allocator, 1);
        try new_hist.appendSlice(self.allocator, self.uncommitted_changes.items);
        self.uncommitted_changes.clearRetainingCapacity();
        try self.history.append(self.allocator, new_hist);
        self.history_index = self.history.items.len - 1;

        main.editor.dotRepeatCommitReady();
    }

    pub fn changeInsertText(self: *Buffer, text: []const u21) FatalError!void {
        var change = try cha.Change.initInsert(self.allocator, self, self.cursor, text);
        try self.appendChange(&change);
    }

    pub fn changeSelectionDelete(self: *Buffer) !void {
        if (self.selection) |selection| {
            var change = try cha.Change.initDelete(self.allocator, self, selection);
            try self.appendChange(&change);
        }
    }

    pub fn changeAlignIndent(self: *Buffer) !void {
        if (self.ts_state == null) return;
        try self.updateIndents();
        if (self.selection) |selection| {
            const start: usize = @intCast(selection.start.row);
            const end: usize = @intCast(selection.end.row + 1);
            for (start..end) |row| {
                try self.lineAlignIndent(@intCast(row));
            }
        } else {
            try self.lineAlignIndent(self.cursor.row);
        }
    }

    pub fn clearSelection(self: *Buffer) void {
        if (self.selection == null) return;
        self.selection = null;
        main.editor.dirty.draw = true;
    }

    pub fn clearDiagnostics(self: *Buffer) void {
        for (self.diagnostics.items) |*d| d.deinit();
        self.diagnostics.clearRetainingCapacity();
    }

    pub fn updateLinePositions(self: *Buffer) !void {
        self.line_positions.clearRetainingCapacity();
        self.line_byte_positions.clearRetainingCapacity();
        var line_iter = std.mem.splitScalar(u21, self.content.items, '\n');
        var byte: usize = 0;
        var char: usize = 0;
        while (line_iter.next()) |line| {
            for (line) |ch| {
                byte += std.unicode.utf8CodepointSequenceLength(ch) catch unreachable;
            }
            char += line.len;
            if (char < self.content.items.len and self.content.items[char] == '\n') {
                byte += 1;
                char += 1;
            }
            try self.line_positions.append(self.allocator, char);
            try self.line_byte_positions.append(self.allocator, byte);
        }
        const ps = self.line_positions.items;
        if (ps.len > 1 and ps[ps.len - 1] == ps[ps.len - 2]) {
            // remove phantom line
            _ = self.line_positions.orderedRemove(ps.len - 1);
            _ = self.line_byte_positions.orderedRemove(self.line_byte_positions.items.len - 1);
        }
        log.trace(@This(), "line positions: {any}\n", .{self.line_positions.items});
        log.trace(@This(), "line byte positions: {any}\n", .{self.line_positions.items});
    }

    pub fn updateIndents(self: *Buffer) FatalError!void {
        const spans = if (self.ts_state) |ts_state| ts_state.indent.spans.items else return;
        try self.reparse();
        self.indents.clearRetainingCapacity();

        var indent_bytes = std.AutoHashMap(usize, void).init(self.allocator);
        defer indent_bytes.deinit();
        var dedent_bytes = std.AutoHashMap(usize, void).init(self.allocator);
        defer dedent_bytes.deinit();
        for (spans) |span| {
            try indent_bytes.put(span.span.start, {});
            try dedent_bytes.put(span.span.end - 1, {});
        }

        var indent: usize = 0;
        var indent_next: usize = 0;
        for (0..self.line_byte_positions.items.len - 1) |row| {
            indent = indent_next;
            const line_byte_start = self.line_byte_positions.items[row];
            const line_byte_end = self.line_byte_positions.items[row + 1];
            var line_indents: usize = 0;
            var line_dedents: usize = 0;
            for (line_byte_start..line_byte_end) |byte| {
                if (indent_bytes.contains(byte)) line_indents += 1;
                if (dedent_bytes.contains(byte)) line_dedents += 1;
            }
            // indent is applied starting from next line, dedent is applied immediately
            switch (std.math.order(line_indents, line_dedents)) {
                .gt => indent_next += 1,
                .lt => {
                    indent = if (indent > 0) indent - 1 else 0;
                    indent_next = if (indent_next > 0) indent_next - 1 else 0;
                },
                else => {},
            }
            try self.indents.append(self.allocator, indent);
        }
    }

    pub fn updateGitHunks(self: *Buffer) !void {
        if (self.git_root == null) return;
        self.git_hunks.clearRetainingCapacity();
        if (git.show(self.allocator, self.path) catch return) |show| {
            defer self.allocator.free(show);
            const staged_path = "/tmp/hat_staged";
            {
                const tmp = try std.fs.cwd().createFile(staged_path, .{ .truncate = true });
                defer tmp.close();
                try tmp.writeAll(show);
            }
            const current_path = "/tmp/hat_current";
            {
                const tmp = try std.fs.cwd().createFile(current_path, .{ .truncate = true });
                defer tmp.close();
                try tmp.writeAll(self.content_raw.items);
            }
            if (git.diffHunks(self.allocator, staged_path, current_path) catch return) |hunks| {
                defer self.allocator.free(hunks);
                log.debug(@This(), "git hunks: {any}\n", .{hunks});
                try self.git_hunks.appendSlice(self.allocator, hunks);
            }
        }
    }

    pub fn undo(self: *Buffer) !void {
        log.debug(@This(), "undo: {?}/{}\n", .{ self.history_index, self.history.items.len });
        if (self.history_index) |h_idx| {
            const hist_to_undo = self.history.items[h_idx].items;
            var change_iter = std.mem.reverseIterator(hist_to_undo);
            while (change_iter.next()) |change_to_undo| {
                var inv_change = try change_to_undo.invert();
                try self.applyChange(&inv_change);
                try self.pending_changes.append(self.allocator, inv_change);
                self.moveCursor(inv_change.new_span.?.start);
            }
            self.history_index = if (h_idx > 0) h_idx - 1 else null;
        }
    }

    pub fn redo(self: *Buffer) !void {
        log.debug(@This(), "redo: {?}/{}\n", .{ self.history_index, self.history.items.len });
        const redo_idx = if (self.history_index) |idx| idx + 1 else 0;
        if (redo_idx >= self.history.items.len) return;
        const redo_hist = self.history.items[redo_idx].items;
        for (redo_hist) |change| {
            var redo_change = try change.clone(self.allocator);
            try self.applyChange(&redo_change);
            try self.pending_changes.append(self.allocator, redo_change);
            self.moveCursor(change.new_span.?.start);
        }
        self.history_index = redo_idx;
    }

    pub fn textAt(self: *const Buffer, span: Span) []const u21 {
        return self.content.items[self.cursorToPos(span.start)..self.cursorToPos(span.end)];
    }

    pub fn cursorToPos(self: *const Buffer, cursor: Cursor) usize {
        const line_start = self.lineStart(@intCast(cursor.row));
        return line_start + @as(usize, @intCast(cursor.col));
    }

    pub fn posToCursor(self: *const Buffer, pos: usize) Cursor {
        var i: usize = 0;
        var line_start: usize = 0;
        for (self.line_positions.items) |l_pos| {
            if (l_pos > pos) break;
            if (i > 0 and l_pos == self.line_positions.items[i - 1]) break;
            line_start = l_pos;
            i += 1;
        }
        return Cursor{ .row = @intCast(i), .col = @intCast(pos - line_start) };
    }

    pub fn lineTerminated(self: *const Buffer, row: usize) bool {
        return row + 1 < self.line_positions.items.len or self.content.getLast() == '\n';
    }

    /// Line length at `row` (excl. newline char)
    pub fn lineLength(self: *const Buffer, row: usize) usize {
        if (row == 0) {
            if (self.content.items.len == 0) {
                // empty file
                return 0;
            }
            return self.line_positions.items[row] - 1;
        }
        const len = self.line_positions.items[row] - self.line_positions.items[row - 1];
        if (len == 0 or !self.lineTerminated(row)) {
            // phantom line
            return len;
        }
        return len - 1;
    }

    pub fn lineStart(self: *const Buffer, row: usize) usize {
        if (row == 0) return 0;
        return self.line_positions.items[row - 1];
    }

    pub fn lineSpan(self: *const Buffer, row: usize) Span {
        _ = self;
        return .{
            .start = .{ .row = @intCast(row) },
            .end = .{ .row = @intCast(row + 1) },
        };
    }

    pub fn lineContent(self: *const Buffer, row: usize) []const u21 {
        const start = self.lineStart(row);
        return self.content.items[start .. start + self.lineLength(row)];
    }

    pub fn rawTextAt(self: *const Buffer, span: Span) []const u8 {
        const bs = SpanFlat.fromBufSpan(self, span);
        return self.content_raw.items[bs.start..bs.end];
    }

    pub fn renamePrompt(self: *Buffer) !void {
        const cmd = &main.editor.command_line;
        const line = self.lineContent(@intCast(self.cursor.row));
        const name_span = tokenSpan(line, @intCast(self.cursor.col)) orelse return;
        cmd.activate(.rename);
        try cmd.content.appendSlice(self.allocator, line[name_span.start..name_span.end]);
        cmd.cursor = cmd.content.items.len;
    }

    pub fn pipe(self: *Buffer, command: []const u21) !void {
        const command_b = try uni.unicodeToBytes(self.allocator, command);
        defer self.allocator.free(command_b);
        log.debug(@This(), "pipe command: {s}\n", .{command_b});

        const span = if (self.selection) |selection|
            selection
        else
            self.lineSpan(@intCast(self.cursor.row));

        const in_b = try uni.unicodeToBytes(self.allocator, self.textAt(span));
        defer self.allocator.free(in_b);

        var exit_code: u8 = undefined;
        const out_b = ext.runExternalWait(self.allocator, &.{ "sh", "-c", command_b }, in_b, &exit_code) catch |e| {
            log.err(@This(), "{}\n", .{e});
            if (@errorReturnTrace()) |trace| log.errPrint("{f}\n", .{trace.*});
            return;
        };
        defer self.allocator.free(out_b);
        if (exit_code != 0) {
            try main.editor.sendMessage("external command failed");
            return;
        }
        log.debug(@This(), "pipe output: {s}\n", .{out_b});

        if (std.mem.eql(u8, in_b, out_b)) {
            log.debug(@This(), "input unchanged\n", .{});
            return;
        }

        const out = try uni.unicodeFromBytes(self.allocator, out_b);
        defer self.allocator.free(out);
        var change = try cha.Change.initReplace(self.allocator, self, span, out);
        try self.appendChange(&change);
        try self.commitChanges();
    }

    pub fn copySelectionToClipboard(self: *Buffer) !void {
        if (self.selection) |selection| {
            try clp.write(self.allocator, self.rawTextAt(selection));
            try self.enterMode(.normal);
        }
    }

    pub fn changeInsertFromClipboard(self: *Buffer) !void {
        if (self.mode.isSelect()) try self.changeSelectionDelete();
        const text = try clp.read(self.allocator);
        defer self.allocator.free(text);
        const text_uni = try uni.unicodeFromBytes(self.allocator, text);
        defer self.allocator.free(text_uni);
        try self.changeInsertText(text_uni);
        try self.commitChanges();
    }

    pub fn syncFs(self: *Buffer) !bool {
        if (self.scratch) return false;
        const stat = try std.fs.cwd().statFile(self.path);
        const newer = stat.mtime > if (self.stat) |s| s.mtime else 0;
        if (newer) {
            if (log.enabled(.debug)) {
                const time = dt.Datetime.fromSeconds(@as(f64, @floatFromInt(stat.mtime)) / std.time.ns_per_s);
                var time_buf: [32]u8 = undefined;
                const time_str = time.formatISO8601Buf(&time_buf, false) catch "";
                log.debug(@This(), "mtime {} ({s})\n", .{ stat.mtime, time_str });
            }
            self.stat = stat;
        }
        return newer;
    }

    pub fn changeFsExternal(self: *Buffer) !void {
        const old_cursor = self.cursor;
        const file = try std.fs.cwd().openFile(self.path, .{});
        defer file.close();
        const file_content = try file.readToEndAlloc(self.allocator, std.math.maxInt(usize));
        defer self.allocator.free(file_content);
        const file_content_uni = try uni.unicodeFromBytes(self.allocator, file_content);
        defer self.allocator.free(file_content_uni);

        var change = try cha.Change.initReplace(self.allocator, self, self.fullSpan(), file_content_uni);
        try self.appendChange(&change);
        try self.commitChanges();
        self.file_history_index = self.history_index;

        // TODO: attempt to keep cursor at the same semantic place
        self.moveCursor(old_cursor);
    }

    pub fn findNext(self: *Buffer, query: []const u21, forward: bool) FatalError!void {
        const query_b = uni.unicodeToBytes(self.allocator, query) catch unreachable;
        log.debug(@This(), "find query: {s}\n", .{query_b});
        defer self.allocator.free(query_b);
        const spans = self.find(query_b) catch {
            try main.editor.sendMessageFmt("invalid search: {s}", .{query_b});
            return;
        };
        defer self.allocator.free(spans);
        const cursor_pos = self.cursorToPos(self.cursor);
        var match: ?usize = null;
        for (0..spans.len) |i_| {
            const i = if (forward) i_ else spans.len - i_ - 1;
            if (if (forward) spans[i].start > cursor_pos else spans[i].start < cursor_pos) {
                match = i;
                break;
            }
        } else {
            if (spans.len > 0) {
                match = if (forward) 0 else spans.len - 1;
            } else {
                try main.editor.sendMessageFmt("no matches for {s}", .{query_b});
            }
        }
        if (match) |m| {
            const span = spans[m];
            try main.editor.sendMessageFmt("[{}/{}] {s}", .{ m + 1, spans.len, query_b });
            self.moveCursor(self.posToCursor(span.start));
            self.selection = .fromSpanFlat(self, span);
        }
    }

    pub fn findNextDiagnostic(self: *Buffer, forward: bool) !void {
        const diagnostic: dia.Diagnostic = b: for (self.diagnostics.items, 0..) |_, i_| {
            const i = if (forward) i_ else self.diagnostics.items.len - i_ - 1;
            const diagnostic = self.diagnostics.items[i];
            const ord = self.cursor.order(diagnostic.span.start);
            if (forward) {
                if (ord == .lt) break :b diagnostic;
            } else {
                if (ord == .gt) break :b diagnostic;
            }
        } else {
            if (self.diagnostics.items.len > 0) {
                break :b self.diagnostics.items[if (forward) 0 else self.diagnostics.items.len - 1];
            } else {
                try main.editor.sendMessage("no diagnostics");
                return;
            }
        };

        self.moveCursor(diagnostic.span.start);
        self.centerCursor();
        main.editor.resetHover();
        main.editor.hover_contents = try main.editor.allocator.dupe(u8, diagnostic.message);
        main.editor.dirty.draw = true;
    }

    pub fn applyTextEdits(self: *Buffer, text_edits: []const lsp.types.TextEdit) !void {
        // should be applied in reverse order to preserve original positions
        for (0..text_edits.len) |i_| {
            const i = text_edits.len - i_ - 1;
            const edit = text_edits[i];
            var change = try cha.Change.fromLsp(self.allocator, self, edit);
            log.debug(@This(), "change: {s}: {f}\n", .{ self.path, change });
            try self.appendChange(&change);
        }
    }

    fn find(self: *Buffer, query: []const u8) ![]const SpanFlat {
        var spans: std.array_list.Aligned(SpanFlat, null) = .empty;
        var re = try reg.Regex.from(query, false, self.allocator);
        defer re.deinit();

        var matches = re.searchAll(self.content_raw.items, 0, -1);
        defer re.deinitMatchList(&matches);
        for (0..matches.items.len) |i| {
            const match = matches.items[i];
            try spans.append(self.allocator, SpanFlat.fromRegex(match));
        }
        return spans.toOwnedSlice(self.allocator);
    }

    fn fullSpan(self: *Buffer) Span {
        return .fromSpanFlat(self, .{ .start = 0, .end = self.content.items.len });
    }

    fn applyChange(self: *Buffer, change: *cha.Change) FatalError!void {
        log.trace(@This(), "apply {f}\n", .{change});
        const span = change.old_span;

        if (builtin.mode == .Debug) {
            log.assertEql(@This(), u21, change.old_text, self.textAt(span));
        }

        self.moveCursor(span.start);
        const delete_start = self.cursorToPos(span.start);
        const delete_end = self.cursorToPos(span.end);
        try self.content.replaceRange(self.allocator, delete_start, delete_end - delete_start, change.new_text orelse &.{});
        try self.updateLinePositions();
        change.new_span = .{
            .start = span.start,
            .end = self.posToCursor(delete_start + if (change.new_text) |new_text| new_text.len else 0),
        };
        change.new_span_flat = SpanFlat.fromBufSpan(self, change.new_span.?);
        self.moveCursor(change.new_span.?.end);

        if (self.ts_state) |*ts_state| try ts_state.edit(change);
    }

    /// Delete every character from cursor (including) to the end of line
    fn deleteToEnd(self: *Buffer, cursor: Cursor) !void {
        var line = &self.content.items[@intCast(cursor.row)];
        try line.replaceRange(
            @intCast(cursor.col),
            line.items.len - @as(usize, @intCast(cursor.col)),
            &[_]u21{},
        );
    }

    fn lineAlignIndent(self: *Buffer, row: i32) !void {
        const old_cursor = self.cursor;
        const line = self.lineContent(@intCast(row));
        const correct_indent: usize = self.indents.items[@intCast(row)];
        const correct_indent_spaces = correct_indent * self.file_type.indent_spaces;
        const current_indent_spaces: usize = lineIndentSpaces(line);
        if (correct_indent_spaces == current_indent_spaces) return;
        const span = Span{
            .start = .{ .row = row, .col = 0 },
            .end = .{ .row = row, .col = @intCast(current_indent_spaces) },
        };
        const new_text = try self.allocator.alloc(u21, correct_indent_spaces);
        defer self.allocator.free(new_text);
        @memset(new_text, ' ');
        var change = try cha.Change.initReplace(self.allocator, self, span, new_text);
        try self.appendChange(&change);
        self.moveCursor(old_cursor);
    }

    fn updateRaw(self: *Buffer) !void {
        var writer = std.io.Writer.Allocating.init(self.allocator);
        defer writer.deinit();
        try uni.unicodeToBytesWrite(&writer.writer, self.content.items);
        self.content_raw.clearRetainingCapacity();
        try self.content_raw.appendSlice(self.allocator, writer.written());
    }

    fn scrollForCursor(self: *Buffer, new_buf_cursor: Cursor) void {
        const area_cursor = (Cursor{ .row = new_buf_cursor.row, .col = @intCast(ter.cursorTermCol(self, new_buf_cursor)) })
            .applyOffset(self.offset.negate());
        const dims = ter.computeLayout(main.term.dimensions).buffer.dims;
        if (area_cursor.row < 0) {
            self.offset.row += area_cursor.row;
            main.editor.dirty.draw = true;
        }
        if (area_cursor.row >= dims.height and new_buf_cursor.row < self.line_positions.items.len) {
            self.offset.row += 1 + area_cursor.row - @as(i32, @intCast(dims.height));
            main.editor.dirty.draw = true;
        }
        if (area_cursor.col < 0) {
            self.offset.col += area_cursor.col;
            main.editor.dirty.draw = true;
        }
        if (area_cursor.col >= dims.width and new_buf_cursor.row < self.line_positions.items.len) {
            if (new_buf_cursor.col <= self.lineLength(@intCast(new_buf_cursor.row))) {
                self.offset.col += 1 + area_cursor.col - @as(i32, @intCast(dims.width));
                main.editor.dirty.draw = true;
            }
        }
    }
};

pub fn lineIndentSpaces(line: []const u21) usize {
    var leading_spaces: usize = 0;
    for (line) |ch| {
        if (!isWhitespace(ch)) break;
        leading_spaces += 1;
    }
    return leading_spaces;
}

/// Find token span that contains `pos`
pub fn tokenSpan(line: []const u21, pos: usize) ?SpanFlat {
    if (!isToken(line[pos])) return null;
    var col = pos;
    var span: SpanFlat = .{ .start = col, .end = col + 1 };
    while (col < line.len) {
        defer col += 1;
        if (!isToken(line[col])) {
            span.end = col;
            break;
        }
    }
    col = pos;
    while (col > 0) {
        defer col -= 1;
        if (!isToken(line[col])) {
            span.start = col + 1;
            break;
        }
    }
    return span;
}

fn nextWordStart(line: []const u21, pos: usize) ?usize {
    if (line.len == 0) return null;
    var col = pos;
    while (col < line.len - 1) {
        const ch = line[col];
        col += 1;
        const next = line[col];
        if (boundary(ch, next) != null and !isWhitespace(next)) {
            if (isWhitespace(next)) col += 1;
            return col;
        }
    }
    return null;
}

fn wordEnd(line: []const u21, pos: usize) ?usize {
    if (line.len == 0 or pos == line.len - 1) return null;
    var col = pos;
    while (col < line.len - 1) {
        const ch = line[col];
        col += 1;
        const next = line[col];
        if (boundary(ch, next)) |b| {
            if (b == .wordEnd) return col - 1;
        }
    }
    return line.len - 1;
}

fn tokenEnd(line: []const u21, pos: usize) ?usize {
    if (line.len == 0 or pos == line.len - 1) return null;
    var col = pos;
    while (col < line.len - 1) {
        const ch = line[col];
        col += 1;
        const next = line[col];
        if (isToken(ch) and !isToken(next)) {
            return col - 1;
        }
    }
    return line.len - 1;
}

const Boundary = enum {
    wordStart,
    wordEnd,

    /// 0: whitespace
    /// 1: symbols
    /// 2: alphabet
    fn rank(ch: u21) u8 {
        if (isWhitespace(ch)) return 0;
        if (isAlphabet(ch)) return 2;
        return 1;
    }
};

fn boundary(ch1: u21, ch2: u21) ?Boundary {
    const r1 = Boundary.rank(ch1);
    const r2 = Boundary.rank(ch2);
    switch (std.math.order(r1, r2)) {
        .eq => return null,
        .lt => return .wordStart,
        .gt => return .wordEnd,
    }
}

fn isAlphabet(ch: u21) bool {
    return (ch >= 65 and ch <= 90) or (ch >= 97 and ch <= 122) or ch > 127;
}

fn isWhitespace(ch: u21) bool {
    return ch == ' ';
}

fn isDigit(ch: u21) bool {
    return (ch >= 48 and ch <= 57);
}

/// Token is a string that is usually lexed by a programming language as a single name
fn isToken(ch: u21) bool {
    return isAlphabet(ch) or isDigit(ch) or ch == '_' or ch == '-';
}

var scratch_id: usize = 0;
fn nextScratchId() usize {
    scratch_id += 1;
    return scratch_id;
}

fn testSetupScratch(content: []const u8) !*Buffer {
    try main.testSetup();
    try main.editor.openScratch(content);
    const buffer = main.editor.active_buffer;
    log.debug(@This(), "created test buffer with content: \n{s}", .{buffer.content_raw.items});
    return buffer;
}

fn testSetupTmp(content: []const u8) !*Buffer {
    try main.testSetup();
    const allocator = std.testing.allocator;

    const tmp_file_path = "/tmp/hat_write.txt";
    {
        const tmp_file = try std.fs.cwd().createFile(tmp_file_path, .{ .truncate = true });
        defer tmp_file.close();
        try tmp_file.writeAll(content);
    }

    try main.editor.openBuffer(try ur.fromPath(allocator, tmp_file_path));
    const buffer = main.editor.active_buffer;

    try testing.expectEqualStrings("abc", buffer.content_raw.items);

    log.debug(@This(), "opened tmp file buffer with content: \n{s}", .{buffer.content_raw.items});
    return buffer;
}

test "test buffer" {
    const buffer = try testSetupScratch(
        \\abc
        \\
    );
    defer main.editor.deinit();

    try testing.expectEqualStrings("abc\n", buffer.content_raw.items);
}

test "cursorToPos" {
    var buffer = try testSetupScratch("one");
    defer main.editor.deinit();

    try testing.expectEqualDeep(3, buffer.cursorToPos(.{ .col = 3 }));
}

test "cursorToPos newline" {
    var buffer = try testSetupScratch("one\n");
    defer main.editor.deinit();

    try testing.expectEqualDeep(4, buffer.cursorToPos(.{ .row = 1 }));
}

test "textAt" {
    var buffer = try testSetupScratch("one");
    defer main.editor.deinit();

    try testing.expectEqualSlices(
        u21,
        &.{ 'o', 'n', 'e' },
        buffer.textAt(.{ .start = .{}, .end = .{ .col = 3 } }),
    );
}

test "moveCursor" {
    var buffer = try testSetupScratch(
        \\abc
        \\def
        \\ghijk
    );
    defer main.editor.deinit();

    buffer.moveCursor(.{ .col = 1 });
    try testing.expectEqual(Cursor{ .col = 1 }, buffer.cursor);

    buffer.moveCursor(Cursor{ .row = 2, .col = 2 });
    try testing.expectEqual(Cursor{ .row = 2, .col = 2 }, buffer.cursor);
}

test "moveToNextWord" {
    var buffer = try testSetupScratch("one two three\n");
    defer main.editor.deinit();

    buffer.moveToNextWord();
    try testing.expectEqual(Span{ .start = .{}, .end = .{ .col = 5 } }, buffer.selection);
}

test "moveToPrevWord" {
    var buffer = try testSetupScratch("one two three\n");
    defer main.editor.deinit();

    buffer.moveCursor(.{ .row = 0, .col = 10 });

    buffer.moveToPrevWord();
    try testing.expectEqual(Cursor{ .row = 0, .col = 8 }, buffer.cursor);
    try testing.expectEqualDeep(Span{ .start = .{ .col = 8 }, .end = .{ .col = 11 } }, buffer.selection);

    buffer.moveToPrevWord();
    try testing.expectEqual(Cursor{ .row = 0, .col = 4 }, buffer.cursor);
    try testing.expectEqualDeep(Span{ .start = .{ .col = 4 }, .end = .{ .col = 9 } }, buffer.selection);
}

test "moveToWordEnd" {
    var buffer = try testSetupScratch("one two three\n");
    defer main.editor.deinit();

    buffer.moveToWordEnd();
    try testing.expectEqual(Cursor{ .row = 0, .col = 2 }, buffer.cursor);
    try testing.expectEqualDeep(Span{ .start = .{ .col = 0 }, .end = .{ .col = 3 } }, buffer.selection);

    buffer.moveToWordEnd();
    try testing.expectEqual(Cursor{ .row = 0, .col = 6 }, buffer.cursor);
    try testing.expectEqualDeep(Span{ .start = .{ .col = 2 }, .end = .{ .col = 7 } }, buffer.selection);

    buffer.moveToWordEnd();
    try testing.expectEqual(Cursor{ .row = 0, .col = 12 }, buffer.cursor);
    try testing.expectEqualDeep(Span{ .start = .{ .col = 6 }, .end = .{ .col = 13 } }, buffer.selection);
}

test "moveToTokenEnd" {
    var buffer = try testSetupScratch("one two three\n");
    defer main.editor.deinit();

    buffer.moveToTokenEnd();
    try testing.expectEqual(Cursor{ .row = 0, .col = 2 }, buffer.cursor);
    try testing.expectEqualDeep(Span{ .start = .{ .col = 0 }, .end = .{ .col = 3 } }, buffer.selection);

    buffer.moveToTokenEnd();
    try testing.expectEqual(Cursor{ .row = 0, .col = 6 }, buffer.cursor);
    try testing.expectEqualDeep(Span{ .start = .{ .col = 2 }, .end = .{ .col = 7 } }, buffer.selection);

    buffer.moveToTokenEnd();
    try testing.expectEqual(Cursor{ .row = 0, .col = 12 }, buffer.cursor);
    try testing.expectEqualDeep(Span{ .start = .{ .col = 6 }, .end = .{ .col = 13 } }, buffer.selection);
}

test "changeSelectionDelete same line" {
    var buffer = try testSetupScratch("abc\n");
    defer main.editor.deinit();

    buffer.cursor = .{ .row = 0, .col = 1 };
    try buffer.enterMode(.select);
    try buffer.changeSelectionDelete();

    try buffer.commitChanges();
    try buffer.updateRaw();
    try testing.expectEqualStrings("ac\n", buffer.content_raw.items);
}

test "delete selection line to end" {
    var buffer = try testSetupScratch(
        \\abc
        \\def
    );
    defer main.editor.deinit();

    buffer.moveCursor(.{ .row = 0, .col = 1 });
    try buffer.enterMode(.select);
    buffer.moveCursor(.{ .row = 0, .col = 3 });
    try buffer.changeSelectionDelete();

    try buffer.commitChanges();
    try buffer.updateRaw();
    try testing.expectEqualStrings("adef", buffer.content_raw.items);
}

test "delete selection multiple lines" {
    var buffer = try testSetupScratch(
        \\abc
        \\def
        \\ghijk
    );
    defer main.editor.deinit();

    buffer.moveCursor(.{ .row = 0, .col = 1 });
    try buffer.enterMode(.select_line);
    buffer.moveCursor(Cursor{ .row = 1, .col = 2 });

    try testing.expectEqualDeep(
        Span{ .start = .{ .row = 0, .col = 0 }, .end = .{ .row = 2, .col = 0 } },
        buffer.selection.?,
    );
    try buffer.changeSelectionDelete();

    try buffer.commitChanges();
    try buffer.updateRaw();
    try testing.expectEqualStrings("ghijk", buffer.content_raw.items);
}

test "line delete selection" {
    var buffer = try testSetupScratch(
        \\abc
        \\def
        \\ghijk
    );
    defer main.editor.deinit();

    buffer.moveCursor(.{ .row = 0, .col = 1 });
    try buffer.enterMode(.select);
    buffer.moveCursor(Cursor{ .row = 2, .col = 2 });

    try testing.expectEqual(Cursor{ .row = 0, .col = 1 }, buffer.selection.?.start);
    try testing.expectEqual(Cursor{ .row = 2, .col = 3 }, buffer.selection.?.end);
    try buffer.changeSelectionDelete();

    try buffer.commitChanges();
    try buffer.updateRaw();
    try testing.expectEqualStrings("ajk", buffer.content_raw.items);
}

test "textAt full line" {
    var buffer = try testSetupScratch(
        \\abc
        \\def
    );
    defer main.editor.deinit();

    const span = buffer.lineSpan(0);
    try testing.expectEqualSlices(u21, buffer.textAt(span), &.{ 'a', 'b', 'c', '\n' });
}

test "write" {
    const buffer = try testSetupTmp("abc");
    defer main.editor.deinit();

    try buffer.changeInsertText(&.{ 'd', 'e', 'f' });
    try buffer.updateRaw();

    try testing.expectEqualStrings("defabc", buffer.content_raw.items);

    try buffer.write();

    const written = try std.fs.cwd().readFileAlloc(buffer.allocator, buffer.path, std.math.maxInt(usize));
    defer buffer.allocator.free(written);
    try testing.expectEqualStrings("defabc", written);
}

test "undo/redo" {
    var buffer = try testSetupScratch("abc");
    defer main.editor.deinit();

    try buffer.changeInsertText(&.{ 'd', 'e', 'f' });
    try buffer.commitChanges();

    try buffer.updateRaw();
    try testing.expectEqualStrings("defabc", buffer.content_raw.items);

    try buffer.undo();

    try buffer.updateRaw();
    try testing.expectEqualStrings("abc", buffer.content_raw.items);

    try buffer.redo();

    try buffer.updateRaw();
    try testing.expectEqualStrings("defabc", buffer.content_raw.items);
}

test "find" {
    var buffer = try testSetupScratch(
        \\abc
        \\def
        \\bca
    );
    defer main.editor.deinit();

    const query = &.{ 'b', 'c' };

    for (0..2) |_| {
        try buffer.findNext(query, true);
        try testing.expectEqualDeep(
            Span{ .start = .{ .col = 1 }, .end = .{ .col = 3 } },
            buffer.selection,
        );

        try buffer.findNext(query, true);
        try testing.expectEqualDeep(
            Span{ .start = .{ .row = 2, .col = 0 }, .end = .{ .row = 2, .col = 2 } },
            buffer.selection,
        );
    }

    for (0..2) |_| {
        try buffer.findNext(query, false);
        try testing.expectEqualDeep(
            Span{ .start = .{ .col = 1 }, .end = .{ .col = 3 } },
            buffer.selection,
        );

        try buffer.findNext(query, false);
        try testing.expectEqualDeep(
            Span{ .start = .{ .row = 2, .col = 0 }, .end = .{ .row = 2, .col = 2 } },
            buffer.selection,
        );
    }
}<|MERGE_RESOLUTION|>--- conflicted
+++ resolved
@@ -23,11 +23,8 @@
 const ter = @import("terminal.zig");
 const ts = @import("ts.zig");
 const dia = @import("ui/diagnostic.zig");
-<<<<<<< HEAD
 const git = @import("git.zig");
-=======
 const fzf = @import("ui/fzf.zig");
->>>>>>> 723fa4ba
 const uni = @import("unicode.zig");
 const ur = @import("uri.zig");
 
