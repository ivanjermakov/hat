--- conflicted
+++ resolved
@@ -630,7 +630,6 @@
         return self.content_raw.items[bs.start..bs.end];
     }
 
-<<<<<<< HEAD
     pub fn goToDefinition(self: *Buffer) !void {
         for (self.lsp_connections.items) |conn| {
             try conn.goToDefinition();
@@ -649,14 +648,6 @@
         }
     }
 
-    pub fn highlight(self: *Buffer) !void {
-        for (self.lsp_connections.items) |conn| {
-            try conn.highlight();
-        }
-    }
-
-=======
->>>>>>> 1235f22c
     pub fn renamePrompt(self: *Buffer) !void {
         const cmd = &main.editor.command_line;
         const line = self.lineContent(@intCast(self.cursor.row));
