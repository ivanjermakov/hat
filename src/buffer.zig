--- conflicted
+++ resolved
@@ -22,14 +22,9 @@
 const reg = @import("regex.zig");
 const ter = @import("terminal.zig");
 const ts = @import("ts.zig");
-<<<<<<< HEAD
-=======
 const dia = @import("ui/diagnostic.zig");
 const fzf = @import("ui/fzf.zig");
->>>>>>> 44979365
 const uni = @import("unicode.zig");
-const dia = @import("ui/diagnostic.zig");
-const fzf = @import("ui/fzf.zig");
 const ur = @import("uri.zig");
 
 pub const Mode = enum {
