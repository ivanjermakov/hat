const std = @import("std");
const testing = std.testing;
const assert = std.debug.assert;
const Allocator = std.mem.Allocator;
const builtin = @import("builtin");

const reg = @import("regex");

const cha = @import("change.zig");
const clp = @import("clipboard.zig");
const core = @import("core.zig");
const Span = core.Span;
const Cursor = core.Cursor;
const SpanFlat = core.SpanFlat;
const Dimensions = core.Dimensions;
const FatalError = core.FatalError;
const dt = @import("datetime.zig");
const edi = @import("editor.zig");
const ext = @import("external.zig");
const ft = @import("file_type.zig");
const log = @import("log.zig");
const lsp = @import("lsp.zig");
const main = @import("main.zig");
const ter = @import("terminal.zig");
const ts = @import("ts.zig");
const uni = @import("unicode.zig");
<<<<<<< HEAD
const uri = @import("uri.zig");
const dia = @import("ui/diagnostic.zig");
const act = @import("ui/code_action.zig");
=======
const ur = @import("uri.zig");

pub const Mode = enum {
    normal,
    select,
    select_line,
    insert,

    pub fn isNormalOrSelect(self: Mode) bool {
        return self == .normal or self.isSelect();
    }

    pub fn isSelect(self: Mode) bool {
        return self == .select or self == .select_line;
    }
};
>>>>>>> 1235f22c

pub const Buffer = struct {
    path: []const u8,
    uri: []const u8,
    file: ?std.fs.File,
    stat: ?std.fs.File.Stat = null,
    /// Incremented on every content change
    version: usize = 0,
    file_type: ft.FileTypeConfig,
    content: std.array_list.Aligned(u21, null) = .empty,
    content_raw: std.array_list.Aligned(u8, null) = .empty,
    mode: Mode = .normal,
    ts_state: ?ts.State = null,
    selection: ?Span = null,
    diagnostics: std.array_list.Aligned(dia.Diagnostic, null) = .empty,
    /// Cursor position in local buffer character space
    cursor: Cursor = .{},
    /// Cursor's preferred col
    /// Used to keep col when moving through variable-with lines
    cursor_desired_col: ?usize = null,
    /// How buffer is positioned relative to the window
    /// (0, 0) means Buffer.cursor is the same as window cursor
    offset: Cursor = .{},
    /// Array list of character start position of next line
    /// Length equals number of lines, last item means total buffer character size
    line_positions: std.array_list.Aligned(usize, null) = .empty,
    /// Array list of byte start position of next line
    /// Length equals number of lines, last item means total buffer byte size
    line_byte_positions: std.array_list.Aligned(usize, null) = .empty,
    /// Indent depth for each line
    indents: std.array_list.Aligned(usize, null) = .empty,
    history: std.array_list.Aligned(std.array_list.Aligned(cha.Change, null), null) = .empty,
    history_index: ?usize = null,
    /// History index of the last file save
    /// Used to decide whether buffer has unsaved changes
    file_history_index: ?usize = null,
    /// Changes needed to be sent to LSP clients
    pending_changes: std.array_list.Aligned(cha.Change, null) = .empty,
    /// Changes yet to become a part of Buffer.history
    uncommitted_changes: std.array_list.Aligned(cha.Change, null) = .empty,
    lsp_connections: std.array_list.Aligned(*lsp.LspConnection, null) = .empty,
    scratch: bool = false,
    allocator: Allocator,

    pub fn init(allocator: Allocator, uri: []const u8) !Buffer {
        const buf_path = try allocator.dupe(u8, ur.extractPath(uri) orelse return error.InvalidUri);
        errdefer allocator.free(buf_path);
        const file_ext = std.fs.path.extension(buf_path);
        const file_type = ft.file_type.get(file_ext) orelse ft.plain;
        const file = try std.fs.cwd().openFile(buf_path, .{});

        var self = Buffer{
            .path = buf_path,
            .file = file,
            .file_type = file_type,
            .uri = uri,
            .allocator = allocator,
        };

        const content_raw = try file.readToEndAlloc(self.allocator, std.math.maxInt(usize));
        defer self.allocator.free(content_raw);
        try self.content_raw.appendSlice(allocator, content_raw);

        _ = try self.syncFs();
        try self.updateContent();
        try self.updateLinePositions();
        if (self.file_type.ts) |ts_conf| {
            self.ts_state = try ts.State.init(allocator, ts_conf);
        }
        try self.reparse();
        return self;
    }

    pub fn initScratch(allocator: Allocator, content_raw: []const u8) !Buffer {
        const path = try std.fmt.allocPrint(allocator, "scratch{d:0>2}", .{nextScratchId()});

        var self = Buffer{
            .path = path,
            .file = null,
            .file_type = ft.plain,
            .uri = try std.fmt.allocPrint(allocator, "scratch://{s}", .{path}),
            .scratch = true,
            .allocator = allocator,
        };
        try self.content_raw.appendSlice(allocator, content_raw);

        try self.updateContent();
        try self.updateLinePositions();
        if (self.file_type.ts) |ts_conf| {
            self.ts_state = try ts.State.init(allocator, ts_conf);
        }
        try self.reparse();
        return self;
    }

    pub fn reparse(self: *Buffer) FatalError!void {
        self.updateRaw() catch |e| {
            log.err(@This(), "{}\n", .{e});
            if (@errorReturnTrace()) |trace| log.errPrint("{f}\n", .{trace.*});
        };
        if (self.ts_state) |*ts_state| try ts_state.reparse(self.content_raw.items);
        try self.updateLinePositions();
    }

    pub fn updateContent(self: *Buffer) FatalError!void {
        self.content.clearRetainingCapacity();
        try uni.unicodeFromBytesArrayList(self.allocator, &self.content, self.content_raw.items);
    }

    pub fn deinit(self: *Buffer) void {
        for (self.lsp_connections.items) |conn| {
            conn.didClose(self) catch {};
        }
        self.lsp_connections.deinit(self.allocator);

        self.allocator.free(self.uri);
        self.allocator.free(self.path);

        if (self.ts_state) |*ts_state| ts_state.deinit();

        self.content.deinit(self.allocator);
        self.content_raw.deinit(self.allocator);

        self.clearDiagnostics();
        self.diagnostics.deinit(self.allocator);

        self.line_positions.deinit(self.allocator);
        self.line_byte_positions.deinit(self.allocator);
        self.indents.deinit(self.allocator);

        for (self.history.items) |*i| {
            for (i.items) |*c| c.deinit();
            i.deinit(self.allocator);
        }
        self.history.deinit(self.allocator);

        for (self.pending_changes.items) |*c| c.deinit();
        self.pending_changes.deinit(self.allocator);
        for (self.uncommitted_changes.items) |*c| c.deinit();
        self.uncommitted_changes.deinit(self.allocator);

        if (self.file) |f| f.close();
    }

    pub fn enterMode(self: *Buffer, mode: Mode) FatalError!void {
        main.editor.resetHover();

        if (self.mode == mode) return;
        if (self.mode == .insert) try self.commitChanges();

        switch (mode) {
            .normal => {
                self.clearSelection();
                main.editor.completion_menu.reset();
            },
            .select => {
                const end_pos = self.cursorToPos(self.cursor) + 1;
                self.selection = .{ .start = self.cursor, .end = self.posToCursor(end_pos) };
                log.warn(@This(), "selection: {?}\n", .{self.selection});
                main.editor.dirty.draw = true;
            },
            .select_line => {
                self.selection = self.lineSpan(@intCast(self.cursor.row));
                main.editor.dirty.draw = true;
            },
            .insert => self.clearSelection(),
        }
        if (mode != .normal) main.editor.dotRepeatInside();
        log.debug(@This(), "mode: {}->{}\n", .{ self.mode, mode });
        self.mode = mode;
        main.editor.dirty.cursor = true;
    }

    pub fn write(self: *Buffer) !void {
        try self.updateRaw();

        const file = try std.fs.cwd().createFile(self.path, .{ .truncate = true });
        defer file.close();
        try file.writeAll(self.content_raw.items);
        _ = try self.syncFs();

        self.file_history_index = self.history_index;

        const msg = try std.fmt.allocPrint(
            self.allocator,
            "{s} {}B written",
            .{ self.path, self.content_raw.items.len },
        );
        defer self.allocator.free(msg);
        try main.editor.sendMessage(msg);
    }

    pub fn moveCursor(self: *Buffer, new_cursor: Cursor) void {
        const old_cursor = self.cursor;
        const vertical_only = old_cursor.col == new_cursor.col and old_cursor.row != new_cursor.row;

        if (new_cursor.row < 0) {
            self.moveCursor(.{ .row = 0, .col = new_cursor.col });
            return;
        }
        if (new_cursor.row >= self.line_positions.items.len) {
            self.moveCursor(.{ .row = @intCast(self.line_positions.items.len - 1), .col = new_cursor.col });
            return;
        }
        if (new_cursor.col < 0) {
            self.moveCursor(.{ .row = new_cursor.row, .col = 0 });
            return;
        }

        var max_col = ter.lineColLength(self, self.lineContent(@intCast(new_cursor.row)));
        if (max_col > 0 and !self.lineTerminated(@intCast(new_cursor.row))) max_col -= 1;
        var col: i32 = @intCast(@min(new_cursor.col, max_col));
        if (vertical_only) {
            if (self.cursor_desired_col) |desired| {
                col = @intCast(@min(desired, max_col));
            }
        }
        if (!vertical_only) {
            self.cursor_desired_col = @intCast(col);
        }

        self.cursor = .{
            .row = new_cursor.row,
            .col = col,
        };
        self.scrollForCursor(self.cursor);

        switch (self.mode) {
            .select => {
                const selection = &self.selection.?;
                // temporary make selection span inclusive to simplify cursor search
                selection.end = self.posToCursor(self.cursorToPos(selection.end) - 1);
                defer selection.end = self.posToCursor(self.cursorToPos(selection.end) + 1);
                if (std.meta.eql(selection.start, old_cursor)) {
                    selection.start = self.cursor;
                } else {
                    selection.end = self.cursor;
                }
                // restore ends order
                if (selection.start.order(selection.end) == .gt) {
                    const tmp = selection.start;
                    selection.start = selection.end;
                    selection.end = tmp;
                }
                main.editor.dirty.draw = true;
            },
            .select_line => {
                var selection = &self.selection.?;
                const move_start = old_cursor.row == selection.start.row;
                if (move_start) {
                    selection.start.row = self.cursor.row;
                } else {
                    selection.end.row = self.cursor.row + 1;
                }
                // restore ends order
                if (selection.start.row + 1 > selection.end.row) {
                    const tmp = selection.start.row;
                    // exclusive end becomes inclusive start
                    selection.start.row = selection.end.row - 1;
                    // inclusive start becomes exclusive end
                    selection.end.row = tmp + 1;
                }
                main.editor.dirty.draw = true;
            },
            else => {
                self.clearSelection();
            },
        }

        main.editor.dirty.cursor = true;
        main.editor.resetHover();
        main.editor.resetCodeActions();
    }

    pub fn centerCursor(self: *Buffer) void {
        const old_offset_row = self.offset.row;
        const dims = main.term.dimensions;
        const target_row: i32 = @intCast(@divFloor(dims.height, 2));
        const term_row = self.cursor.applyOffset(self.offset.negate()).row;
        self.offset.row = @max(0, self.offset.row + term_row - target_row);
        if (old_offset_row == self.offset.row) return;
        main.editor.dirty.draw = true;
    }

    /// Move to the next word start on the current line
    pub fn moveToNextWord(self: *Buffer) void {
        const old_cursor = self.cursor;
        const line = self.lineContent(@intCast(self.cursor.row));

        if (nextWordStart(line, @intCast(self.cursor.col))) |col| {
            self.moveCursor(.{ .row = self.cursor.row, .col = @intCast(col) });
            if (self.selection == null) {
                self.selection = .{ .start = old_cursor, .end = self.posToCursor(self.cursorToPos(self.cursor) + 1) };
                main.editor.dirty.draw = true;
            }
            main.editor.dotRepeatInside();
        }
    }

    /// Move to the previous word start on the current line
    pub fn moveToPrevWord(self: *Buffer) void {
        const old_cursor = self.cursor;
        const line = self.lineContent(@intCast(self.cursor.row));

        var col: i32 = self.cursor.col;
        if (col == 0) return;
        while (true) {
            if (col == 0) break;
            if (col != self.cursor.col) {
                if (boundary(line[@intCast(col)], line[@intCast(col - 1)])) |b| {
                    if (b == .wordEnd) break;
                }
            }
            col -= 1;
        } else {
            return;
        }
        self.moveCursor(.{ .row = self.cursor.row, .col = @intCast(col) });
        if (self.selection == null) {
            self.selection = .{
                .start = self.cursor,
                .end = self.posToCursor(self.cursorToPos(old_cursor) + 1),
            };
            main.editor.dirty.draw = true;
        }
        main.editor.dotRepeatInside();
    }

    /// Move to the next word end on the current line
    pub fn moveToWordEnd(self: *Buffer) void {
        const old_cursor = self.cursor;
        const line = self.lineContent(@intCast(self.cursor.row));

        if (wordEnd(line, @intCast(self.cursor.col + 1))) |col| {
            self.moveCursor(.{ .row = self.cursor.row, .col = @intCast(col) });
            if (self.selection == null) {
                self.selection = .{ .start = old_cursor, .end = self.posToCursor(self.cursorToPos(self.cursor) + 1) };
                main.editor.dirty.draw = true;
            }
            main.editor.dotRepeatInside();
        }
    }

    /// Move to the next token end on the current line
    /// @see `tokenEnd()`
    pub fn moveToTokenEnd(self: *Buffer) void {
        const old_cursor = self.cursor;
        const line = self.lineContent(@intCast(self.cursor.row));

        if (tokenEnd(line, @intCast(self.cursor.col + 1))) |col| {
            self.moveCursor(.{ .row = self.cursor.row, .col = @intCast(col) });
            if (self.selection == null) {
                self.selection = .{ .start = old_cursor, .end = self.posToCursor(self.cursorToPos(self.cursor) + 1) };
                main.editor.dirty.draw = true;
            }
            main.editor.dotRepeatInside();
        }
    }

    pub fn appendChange(self: *Buffer, change: *cha.Change) FatalError!void {
        try self.applyChange(change);
        try self.uncommitted_changes.append(self.allocator, change.*);
        try self.pending_changes.append(self.allocator, try change.clone(self.allocator));
        main.editor.dirty.completion = true;
    }

    pub fn commitChanges(self: *Buffer) FatalError!void {
        if (self.uncommitted_changes.items.len == 0) {
            log.debug(@This(), "no changes to commit\n", .{});
            return;
        }
        log.debug(@This(), "commit {} changes\n", .{self.uncommitted_changes.items.len});
        if (self.history_index == null or self.history_index.? + 1 != self.history.items.len) {
            log.debug(@This(), "history overwrite, idx: {?}\n", .{self.history_index});
            const i = if (self.history_index) |i| i + 1 else 0;
            for (self.history.items[i..]) |*chs| {
                for (chs.items) |*ch| ch.deinit();
                chs.deinit(self.allocator);
            }
            try self.history.replaceRange(self.allocator, i, self.history.items.len - i, &.{});
        }
        var new_hist = try std.array_list.Aligned(cha.Change, null).initCapacity(self.allocator, 1);
        try new_hist.appendSlice(self.allocator, self.uncommitted_changes.items);
        self.uncommitted_changes.clearRetainingCapacity();
        try self.history.append(self.allocator, new_hist);
        self.history_index = self.history.items.len - 1;

        main.editor.dotRepeatCommitReady();
    }

    pub fn changeInsertText(self: *Buffer, text: []const u21) FatalError!void {
        var change = try cha.Change.initInsert(self.allocator, self, self.cursor, text);
        try self.appendChange(&change);
    }

    pub fn changeSelectionDelete(self: *Buffer) !void {
        if (self.selection) |selection| {
            var change = try cha.Change.initDelete(self.allocator, self, selection);
            try self.appendChange(&change);
        }
    }

    pub fn changeAlignIndent(self: *Buffer) !void {
        if (self.ts_state == null) return;
        try self.updateIndents();
        if (self.selection) |selection| {
            const start: usize = @intCast(selection.start.row);
            const end: usize = @intCast(selection.end.row + 1);
            for (start..end) |row| {
                try self.lineAlignIndent(@intCast(row));
            }
        } else {
            try self.lineAlignIndent(self.cursor.row);
        }
    }

    pub fn clearSelection(self: *Buffer) void {
        if (self.selection == null) return;
        self.selection = null;
        main.editor.dirty.draw = true;
    }

    pub fn clearDiagnostics(self: *Buffer) void {
        for (self.diagnostics.items) |*d| d.deinit();
        self.diagnostics.clearRetainingCapacity();
    }

    pub fn updateLinePositions(self: *Buffer) !void {
        self.line_positions.clearRetainingCapacity();
        self.line_byte_positions.clearRetainingCapacity();
        var line_iter = std.mem.splitScalar(u21, self.content.items, '\n');
        var byte: usize = 0;
        var char: usize = 0;
        while (line_iter.next()) |line| {
            for (line) |ch| {
                byte += std.unicode.utf8CodepointSequenceLength(ch) catch unreachable;
            }
            char += line.len;
            if (char < self.content.items.len and self.content.items[char] == '\n') {
                byte += 1;
                char += 1;
            }
            try self.line_positions.append(self.allocator, char);
            try self.line_byte_positions.append(self.allocator, byte);
        }
        const ps = self.line_positions.items;
        if (ps.len > 1 and ps[ps.len - 1] == ps[ps.len - 2]) {
            // remove phantom line
            _ = self.line_positions.orderedRemove(ps.len - 1);
            _ = self.line_byte_positions.orderedRemove(self.line_byte_positions.items.len - 1);
        }
        log.trace(@This(), "line positions: {any}\n", .{self.line_positions.items});
        log.trace(@This(), "line byte positions: {any}\n", .{self.line_positions.items});
    }

    pub fn updateIndents(self: *Buffer) FatalError!void {
        const spans = if (self.ts_state) |ts_state| ts_state.indent.spans.items else return;
        try self.reparse();
        self.indents.clearRetainingCapacity();

        var indent_bytes = std.AutoHashMap(usize, void).init(self.allocator);
        defer indent_bytes.deinit();
        var dedent_bytes = std.AutoHashMap(usize, void).init(self.allocator);
        defer dedent_bytes.deinit();
        for (spans) |span| {
            try indent_bytes.put(span.span.start, {});
            try dedent_bytes.put(span.span.end - 1, {});
        }

        var indent: usize = 0;
        var indent_next: usize = 0;
        for (0..self.line_byte_positions.items.len - 1) |row| {
            indent = indent_next;
            const line_byte_start = self.line_byte_positions.items[row];
            const line_byte_end = self.line_byte_positions.items[row + 1];
            var line_indents: usize = 0;
            var line_dedents: usize = 0;
            for (line_byte_start..line_byte_end) |byte| {
                if (indent_bytes.contains(byte)) line_indents += 1;
                if (dedent_bytes.contains(byte)) line_dedents += 1;
            }
            // indent is applied starting from next line, dedent is applied immediately
            switch (std.math.order(line_indents, line_dedents)) {
                .gt => indent_next += 1,
                .lt => {
                    indent = if (indent > 0) indent - 1 else 0;
                    indent_next = if (indent_next > 0) indent_next - 1 else 0;
                },
                else => {},
            }
            try self.indents.append(self.allocator, indent);
        }
    }

    pub fn undo(self: *Buffer) !void {
        log.debug(@This(), "undo: {?}/{}\n", .{ self.history_index, self.history.items.len });
        if (self.history_index) |h_idx| {
            const hist_to_undo = self.history.items[h_idx].items;
            var change_iter = std.mem.reverseIterator(hist_to_undo);
            while (change_iter.next()) |change_to_undo| {
                var inv_change = try change_to_undo.invert();
                try self.applyChange(&inv_change);
                try self.pending_changes.append(self.allocator, inv_change);
                self.moveCursor(inv_change.new_span.?.start);
            }
            self.history_index = if (h_idx > 0) h_idx - 1 else null;
        }
    }

    pub fn redo(self: *Buffer) !void {
        log.debug(@This(), "redo: {?}/{}\n", .{ self.history_index, self.history.items.len });
        const redo_idx = if (self.history_index) |idx| idx + 1 else 0;
        if (redo_idx >= self.history.items.len) return;
        const redo_hist = self.history.items[redo_idx].items;
        for (redo_hist) |change| {
            var redo_change = try change.clone(self.allocator);
            try self.applyChange(&redo_change);
            try self.pending_changes.append(self.allocator, redo_change);
            self.moveCursor(change.new_span.?.start);
        }
        self.history_index = redo_idx;
    }

    pub fn textAt(self: *const Buffer, span: Span) []const u21 {
        return self.content.items[self.cursorToPos(span.start)..self.cursorToPos(span.end)];
    }

    pub fn cursorToPos(self: *const Buffer, cursor: Cursor) usize {
        const line_start = self.lineStart(@intCast(cursor.row));
        return line_start + @as(usize, @intCast(cursor.col));
    }

    pub fn posToCursor(self: *const Buffer, pos: usize) Cursor {
        var i: usize = 0;
        var line_start: usize = 0;
        for (self.line_positions.items) |l_pos| {
            if (l_pos > pos) break;
            if (i > 0 and l_pos == self.line_positions.items[i - 1]) break;
            line_start = l_pos;
            i += 1;
        }
        return Cursor{ .row = @intCast(i), .col = @intCast(pos - line_start) };
    }

    pub fn lineTerminated(self: *const Buffer, row: usize) bool {
        return row + 1 < self.line_positions.items.len or self.content.getLast() == '\n';
    }

    /// Line length at `row` (excl. newline char)
    pub fn lineLength(self: *const Buffer, row: usize) usize {
        if (row == 0) {
            if (self.content.items.len == 0) {
                // empty file
                return 0;
            }
            return self.line_positions.items[row] - 1;
        }
        const len = self.line_positions.items[row] - self.line_positions.items[row - 1];
        if (len == 0 or !self.lineTerminated(row)) {
            // phantom line
            return len;
        }
        return len - 1;
    }

    pub fn lineStart(self: *const Buffer, row: usize) usize {
        if (row == 0) return 0;
        return self.line_positions.items[row - 1];
    }

    pub fn lineSpan(self: *const Buffer, row: usize) Span {
        _ = self;
        return .{
            .start = .{ .row = @intCast(row) },
            .end = .{ .row = @intCast(row + 1) },
        };
    }

    pub fn lineContent(self: *const Buffer, row: usize) []const u21 {
        const start = self.lineStart(row);
        return self.content.items[start .. start + self.lineLength(row)];
    }

    pub fn rawTextAt(self: *const Buffer, span: Span) []const u8 {
        const bs = SpanFlat.fromBufSpan(self, span);
        return self.content_raw.items[bs.start..bs.end];
    }

<<<<<<< HEAD
    pub fn goToDefinition(self: *Buffer) !void {
        for (self.lsp_connections.items) |conn| {
            try conn.goToDefinition();
        }
    }

    pub fn findReferences(self: *Buffer) !void {
        for (self.lsp_connections.items) |conn| {
            try conn.findReferences();
        }
    }

    pub fn showHover(self: *Buffer) !void {
        for (self.lsp_connections.items) |conn| {
            try conn.hover();
        }
    }

    pub fn codeAction(self: *Buffer) !void {
        for (self.lsp_connections.items) |conn| {
            try conn.codeAction();
        }
    }

    pub fn codeActionExecute(self: *Buffer, code_action: act.CodeAction) !void {
        const parse_result = try std.json.parseFromSlice(lsp.types.WorkspaceEdit, self.allocator, code_action.edit_json, .{});
        defer parse_result.deinit();
        try main.editor.applyWorkspaceEdit(parse_result.value);
    }

=======
>>>>>>> 1235f22c
    pub fn renamePrompt(self: *Buffer) !void {
        const cmd = &main.editor.command_line;
        const line = self.lineContent(@intCast(self.cursor.row));
        const name_span = tokenSpan(line, @intCast(self.cursor.col)) orelse return;
        cmd.activate(.rename);
        try cmd.content.appendSlice(self.allocator, line[name_span.start..name_span.end]);
        cmd.cursor = cmd.content.items.len;
    }

    pub fn pipe(self: *Buffer, command: []const u21) !void {
        const command_b = try uni.unicodeToBytes(self.allocator, command);
        defer self.allocator.free(command_b);
        log.debug(@This(), "pipe command: {s}\n", .{command_b});

        const span = if (self.selection) |selection|
            selection
        else
            self.lineSpan(@intCast(self.cursor.row));

        const in_b = try uni.unicodeToBytes(self.allocator, self.textAt(span));
        defer self.allocator.free(in_b);

        var exit_code: u8 = undefined;
        const out_b = ext.runExternalWait(self.allocator, &.{ "sh", "-c", command_b }, in_b, &exit_code) catch |e| {
            log.err(@This(), "{}\n", .{e});
            if (@errorReturnTrace()) |trace| log.errPrint("{f}\n", .{trace.*});
            return;
        };
        defer self.allocator.free(out_b);
        if (exit_code != 0) {
            try main.editor.sendMessage("external command failed");
            return;
        }
        log.debug(@This(), "pipe output: {s}\n", .{out_b});

        if (std.mem.eql(u8, in_b, out_b)) {
            log.debug(@This(), "input unchanged\n", .{});
            return;
        }

        const out = try uni.unicodeFromBytes(self.allocator, out_b);
        defer self.allocator.free(out);
        var change = try cha.Change.initReplace(self.allocator, self, span, out);
        try self.appendChange(&change);
        try self.commitChanges();
    }

    pub fn copySelectionToClipboard(self: *Buffer) !void {
        if (self.selection) |selection| {
            try clp.write(self.allocator, self.rawTextAt(selection));
            try self.enterMode(.normal);
        }
    }

    pub fn changeInsertFromClipboard(self: *Buffer) !void {
        if (self.mode.isSelect()) try self.changeSelectionDelete();
        const text = try clp.read(self.allocator);
        defer self.allocator.free(text);
        const text_uni = try uni.unicodeFromBytes(self.allocator, text);
        defer self.allocator.free(text_uni);
        try self.changeInsertText(text_uni);
        try self.commitChanges();
    }

    pub fn syncFs(self: *Buffer) !bool {
        if (self.scratch) return false;
        const stat = try std.fs.cwd().statFile(self.path);
        const newer = stat.mtime > if (self.stat) |s| s.mtime else 0;
        if (newer) {
            if (log.enabled(.debug)) {
                const time = dt.Datetime.fromSeconds(@as(f64, @floatFromInt(stat.mtime)) / std.time.ns_per_s);
                var time_buf: [32]u8 = undefined;
                const time_str = time.formatISO8601Buf(&time_buf, false) catch "";
                log.debug(@This(), "mtime {} ({s})\n", .{ stat.mtime, time_str });
            }
            self.stat = stat;
        }
        return newer;
    }

    pub fn changeFsExternal(self: *Buffer) !void {
        const old_cursor = self.cursor;
        const file = try std.fs.cwd().openFile(self.path, .{});
        defer file.close();
        const file_content = try file.readToEndAlloc(self.allocator, std.math.maxInt(usize));
        defer self.allocator.free(file_content);
        const file_content_uni = try uni.unicodeFromBytes(self.allocator, file_content);
        defer self.allocator.free(file_content_uni);

        var change = try cha.Change.initReplace(self.allocator, self, self.fullSpan(), file_content_uni);
        try self.appendChange(&change);
        try self.commitChanges();
        self.file_history_index = self.history_index;

        // TODO: attempt to keep cursor at the same semantic place
        self.moveCursor(old_cursor);
    }

    pub fn findNext(self: *Buffer, query: []const u21, forward: bool) FatalError!void {
        const query_b = uni.unicodeToBytes(self.allocator, query) catch unreachable;
        log.debug(@This(), "find query: {s}\n", .{query_b});
        defer self.allocator.free(query_b);
        const spans = self.find(query_b) catch {
            try main.editor.sendMessageFmt("invalid search: {s}", .{query_b});
            return;
        };
        defer self.allocator.free(spans);
        const cursor_pos = self.cursorToPos(self.cursor);
        var match: ?usize = null;
        for (0..spans.len) |i_| {
            const i = if (forward) i_ else spans.len - i_ - 1;
            if (if (forward) spans[i].start > cursor_pos else spans[i].start < cursor_pos) {
                match = i;
                break;
            }
        } else {
            if (spans.len > 0) {
                match = if (forward) 0 else spans.len - 1;
            } else {
                try main.editor.sendMessageFmt("no matches for {s}", .{query_b});
            }
        }
        if (match) |m| {
            const span = spans[m];
            try main.editor.sendMessageFmt("[{}/{}] {s}", .{ m + 1, spans.len, query_b });
            self.moveCursor(self.posToCursor(span.start));
            self.selection = .fromSpanFlat(self, span);
        }
    }

    pub fn findNextDiagnostic(self: *Buffer, forward: bool) !void {
        const diagnostic: dia.Diagnostic = b: for (self.diagnostics.items, 0..) |_, i_| {
            const i = if (forward) i_ else self.diagnostics.items.len - i_ - 1;
            const diagnostic = self.diagnostics.items[i];
            const ord = self.cursor.order(diagnostic.span.start);
            if (forward) {
                if (ord == .lt) break :b diagnostic;
            } else {
                if (ord == .gt) break :b diagnostic;
            }
        } else {
            if (self.diagnostics.items.len > 0) {
                break :b self.diagnostics.items[if (forward) 0 else self.diagnostics.items.len - 1];
            } else {
                try main.editor.sendMessage("no diagnostics");
                return;
            }
        };

        self.moveCursor(diagnostic.span.start);
        self.centerCursor();
        main.editor.resetHover();
        main.editor.hover_contents = try main.editor.allocator.dupe(u8, diagnostic.message);
        main.editor.dirty.draw = true;
    }

    pub fn applyTextEdits(self: *Buffer, text_edits: []const lsp.types.TextEdit) !void {
        // should be applied in reverse order to preserve original positions
        for (0..text_edits.len) |i_| {
            const i = text_edits.len - i_ - 1;
            const edit = text_edits[i];
            var change = try cha.Change.fromLsp(self.allocator, self, edit);
            log.debug(@This(), "change: {s}: {f}\n", .{ self.path, change });
            try self.appendChange(&change);
        }
    }

    fn find(self: *Buffer, query: []const u8) ![]const SpanFlat {
        var spans: std.array_list.Aligned(SpanFlat, null) = .empty;
        var re = try reg.Regex.from(query, false, self.allocator);
        defer re.deinit();

        var matches = re.searchAll(self.content_raw.items, 0, -1);
        defer re.deinitMatchList(&matches);
        for (0..matches.items.len) |i| {
            const match = matches.items[i];
            try spans.append(self.allocator, SpanFlat.fromRegex(match));
        }
        return spans.toOwnedSlice(self.allocator);
    }

    fn fullSpan(self: *Buffer) Span {
        return .fromSpanFlat(self, .{ .start = 0, .end = self.content.items.len });
    }

    fn applyChange(self: *Buffer, change: *cha.Change) FatalError!void {
        log.trace(@This(), "apply {f}\n", .{change});
        const span = change.old_span;

        if (builtin.mode == .Debug) {
            log.assertEql(@This(), u21, change.old_text, self.textAt(span));
        }

        self.moveCursor(span.start);
        const delete_start = self.cursorToPos(span.start);
        const delete_end = self.cursorToPos(span.end);
        try self.content.replaceRange(self.allocator, delete_start, delete_end - delete_start, change.new_text orelse &.{});
        try self.updateLinePositions();
        change.new_span = .{
            .start = span.start,
            .end = self.posToCursor(delete_start + if (change.new_text) |new_text| new_text.len else 0),
        };
        change.new_span_flat = SpanFlat.fromBufSpan(self, change.new_span.?);
        self.moveCursor(change.new_span.?.end);

        if (self.ts_state) |*ts_state| try ts_state.edit(change);
    }

    /// Delete every character from cursor (including) to the end of line
    fn deleteToEnd(self: *Buffer, cursor: Cursor) !void {
        var line = &self.content.items[@intCast(cursor.row)];
        try line.replaceRange(
            @intCast(cursor.col),
            line.items.len - @as(usize, @intCast(cursor.col)),
            &[_]u21{},
        );
    }

    fn lineAlignIndent(self: *Buffer, row: i32) !void {
        const old_cursor = self.cursor;
        const line = self.lineContent(@intCast(row));
        const correct_indent: usize = self.indents.items[@intCast(row)];
        const correct_indent_spaces = correct_indent * self.file_type.indent_spaces;
        const current_indent_spaces: usize = lineIndentSpaces(line);
        if (correct_indent_spaces == current_indent_spaces) return;
        const span = Span{
            .start = .{ .row = row, .col = 0 },
            .end = .{ .row = row, .col = @intCast(current_indent_spaces) },
        };
        const new_text = try self.allocator.alloc(u21, correct_indent_spaces);
        defer self.allocator.free(new_text);
        @memset(new_text, ' ');
        var change = try cha.Change.initReplace(self.allocator, self, span, new_text);
        try self.appendChange(&change);
        self.moveCursor(old_cursor);
    }

    fn updateRaw(self: *Buffer) !void {
        var writer = std.io.Writer.Allocating.init(self.allocator);
        defer writer.deinit();
        try uni.unicodeToBytesWrite(&writer.writer, self.content.items);
        self.content_raw.clearRetainingCapacity();
        try self.content_raw.appendSlice(self.allocator, writer.written());
    }

    fn scrollForCursor(self: *Buffer, new_buf_cursor: Cursor) void {
        const area_cursor = (Cursor{ .row = new_buf_cursor.row, .col = @intCast(ter.cursorTermCol(self, new_buf_cursor)) })
            .applyOffset(self.offset.negate());
        const dims = ter.computeLayout(main.term.dimensions).buffer.dims;
        if (area_cursor.row < 0) {
            self.offset.row += area_cursor.row;
            main.editor.dirty.draw = true;
        }
        if (area_cursor.row >= dims.height and new_buf_cursor.row < self.line_positions.items.len) {
            self.offset.row += 1 + area_cursor.row - @as(i32, @intCast(dims.height));
            main.editor.dirty.draw = true;
        }
        if (area_cursor.col < 0) {
            self.offset.col += area_cursor.col;
            main.editor.dirty.draw = true;
        }
        if (area_cursor.col >= dims.width and new_buf_cursor.row < self.line_positions.items.len) {
            if (new_buf_cursor.col <= self.lineLength(@intCast(new_buf_cursor.row))) {
                self.offset.col += 1 + area_cursor.col - @as(i32, @intCast(dims.width));
                main.editor.dirty.draw = true;
            }
        }
    }
};

pub fn lineIndentSpaces(line: []const u21) usize {
    var leading_spaces: usize = 0;
    for (line) |ch| {
        if (!isWhitespace(ch)) break;
        leading_spaces += 1;
    }
    return leading_spaces;
}

/// Find token span that contains `pos`
pub fn tokenSpan(line: []const u21, pos: usize) ?SpanFlat {
    if (!isToken(line[pos])) return null;
    var col = pos;
    var span: SpanFlat = .{ .start = col, .end = col + 1 };
    while (col < line.len) {
        defer col += 1;
        if (!isToken(line[col])) {
            span.end = col;
            break;
        }
    }
    col = pos;
    while (col > 0) {
        defer col -= 1;
        if (!isToken(line[col])) {
            span.start = col + 1;
            break;
        }
    }
    return span;
}

fn nextWordStart(line: []const u21, pos: usize) ?usize {
    if (line.len == 0) return null;
    var col = pos;
    while (col < line.len - 1) {
        const ch = line[col];
        col += 1;
        const next = line[col];
        if (boundary(ch, next) != null and !isWhitespace(next)) {
            if (isWhitespace(next)) col += 1;
            return col;
        }
    }
    return null;
}

fn wordEnd(line: []const u21, pos: usize) ?usize {
    if (line.len == 0 or pos == line.len - 1) return null;
    var col = pos;
    while (col < line.len - 1) {
        const ch = line[col];
        col += 1;
        const next = line[col];
        if (boundary(ch, next)) |b| {
            if (b == .wordEnd) return col - 1;
        }
    }
    return line.len - 1;
}

fn tokenEnd(line: []const u21, pos: usize) ?usize {
    if (line.len == 0 or pos == line.len - 1) return null;
    var col = pos;
    while (col < line.len - 1) {
        const ch = line[col];
        col += 1;
        const next = line[col];
        if (isToken(ch) and !isToken(next)) {
            return col - 1;
        }
    }
    return line.len - 1;
}

const Boundary = enum {
    wordStart,
    wordEnd,

    /// 0: whitespace
    /// 1: symbols
    /// 2: alphabet
    fn rank(ch: u21) u8 {
        if (isWhitespace(ch)) return 0;
        if (isAlphabet(ch)) return 2;
        return 1;
    }
};

fn boundary(ch1: u21, ch2: u21) ?Boundary {
    const r1 = Boundary.rank(ch1);
    const r2 = Boundary.rank(ch2);
    switch (std.math.order(r1, r2)) {
        .eq => return null,
        .lt => return .wordStart,
        .gt => return .wordEnd,
    }
}

fn isAlphabet(ch: u21) bool {
    return (ch >= 65 and ch <= 90) or (ch >= 97 and ch <= 122) or ch > 127;
}

fn isWhitespace(ch: u21) bool {
    return ch == ' ';
}

fn isDigit(ch: u21) bool {
    return (ch >= 48 and ch <= 57);
}

/// Token is a string that is usually lexed by a programming language as a single name
fn isToken(ch: u21) bool {
    return isAlphabet(ch) or isDigit(ch) or ch == '_' or ch == '-';
}

var scratch_id: usize = 0;
fn nextScratchId() usize {
    scratch_id += 1;
    return scratch_id;
}

fn testSetupScratch(content: []const u8) !*Buffer {
    try main.testSetup();
    try main.editor.openScratch(content);
    const buffer = main.editor.active_buffer;
    log.debug(@This(), "created test buffer with content: \n{s}", .{buffer.content_raw.items});
    return buffer;
}

fn testSetupTmp(content: []const u8) !*Buffer {
    try main.testSetup();
    const allocator = std.testing.allocator;

    const tmp_file_path = "/tmp/hat_write.txt";
    {
        const tmp_file = try std.fs.cwd().createFile(tmp_file_path, .{ .truncate = true });
        defer tmp_file.close();
        try tmp_file.writeAll(content);
    }

    try main.editor.openBuffer(try ur.fromPath(allocator, tmp_file_path));
    const buffer = main.editor.active_buffer;

    try testing.expectEqualStrings("abc", buffer.content_raw.items);

    log.debug(@This(), "opened tmp file buffer with content: \n{s}", .{buffer.content_raw.items});
    return buffer;
}

test "test buffer" {
    const buffer = try testSetupScratch(
        \\abc
        \\
    );
    defer main.editor.deinit();

    try testing.expectEqualStrings("abc\n", buffer.content_raw.items);
}

test "cursorToPos" {
    var buffer = try testSetupScratch("one");
    defer main.editor.deinit();

    try testing.expectEqualDeep(3, buffer.cursorToPos(.{ .col = 3 }));
}

test "cursorToPos newline" {
    var buffer = try testSetupScratch("one\n");
    defer main.editor.deinit();

    try testing.expectEqualDeep(4, buffer.cursorToPos(.{ .row = 1 }));
}

test "textAt" {
    var buffer = try testSetupScratch("one");
    defer main.editor.deinit();

    try testing.expectEqualSlices(
        u21,
        &.{ 'o', 'n', 'e' },
        buffer.textAt(.{ .start = .{}, .end = .{ .col = 3 } }),
    );
}

test "moveCursor" {
    var buffer = try testSetupScratch(
        \\abc
        \\def
        \\ghijk
    );
    defer main.editor.deinit();

    buffer.moveCursor(.{ .col = 1 });
    try testing.expectEqual(Cursor{ .col = 1 }, buffer.cursor);

    buffer.moveCursor(Cursor{ .row = 2, .col = 2 });
    try testing.expectEqual(Cursor{ .row = 2, .col = 2 }, buffer.cursor);
}

test "moveToNextWord" {
    var buffer = try testSetupScratch("one two three\n");
    defer main.editor.deinit();

    buffer.moveToNextWord();
    try testing.expectEqual(Span{ .start = .{}, .end = .{ .col = 5 } }, buffer.selection);
}

test "moveToPrevWord" {
    var buffer = try testSetupScratch("one two three\n");
    defer main.editor.deinit();

    buffer.moveCursor(.{ .row = 0, .col = 10 });

    buffer.moveToPrevWord();
    try testing.expectEqual(Cursor{ .row = 0, .col = 8 }, buffer.cursor);
    try testing.expectEqualDeep(Span{ .start = .{ .col = 8 }, .end = .{ .col = 11 } }, buffer.selection);

    buffer.moveToPrevWord();
    try testing.expectEqual(Cursor{ .row = 0, .col = 4 }, buffer.cursor);
    try testing.expectEqualDeep(Span{ .start = .{ .col = 4 }, .end = .{ .col = 9 } }, buffer.selection);
}

test "moveToWordEnd" {
    var buffer = try testSetupScratch("one two three\n");
    defer main.editor.deinit();

    buffer.moveToWordEnd();
    try testing.expectEqual(Cursor{ .row = 0, .col = 2 }, buffer.cursor);
    try testing.expectEqualDeep(Span{ .start = .{ .col = 0 }, .end = .{ .col = 3 } }, buffer.selection);

    buffer.moveToWordEnd();
    try testing.expectEqual(Cursor{ .row = 0, .col = 6 }, buffer.cursor);
    try testing.expectEqualDeep(Span{ .start = .{ .col = 2 }, .end = .{ .col = 7 } }, buffer.selection);

    buffer.moveToWordEnd();
    try testing.expectEqual(Cursor{ .row = 0, .col = 12 }, buffer.cursor);
    try testing.expectEqualDeep(Span{ .start = .{ .col = 6 }, .end = .{ .col = 13 } }, buffer.selection);
}

test "moveToTokenEnd" {
    var buffer = try testSetupScratch("one two three\n");
    defer main.editor.deinit();

    buffer.moveToTokenEnd();
    try testing.expectEqual(Cursor{ .row = 0, .col = 2 }, buffer.cursor);
    try testing.expectEqualDeep(Span{ .start = .{ .col = 0 }, .end = .{ .col = 3 } }, buffer.selection);

    buffer.moveToTokenEnd();
    try testing.expectEqual(Cursor{ .row = 0, .col = 6 }, buffer.cursor);
    try testing.expectEqualDeep(Span{ .start = .{ .col = 2 }, .end = .{ .col = 7 } }, buffer.selection);

    buffer.moveToTokenEnd();
    try testing.expectEqual(Cursor{ .row = 0, .col = 12 }, buffer.cursor);
    try testing.expectEqualDeep(Span{ .start = .{ .col = 6 }, .end = .{ .col = 13 } }, buffer.selection);
}

test "changeSelectionDelete same line" {
    var buffer = try testSetupScratch("abc\n");
    defer main.editor.deinit();

    buffer.cursor = .{ .row = 0, .col = 1 };
    try buffer.enterMode(.select);
    try buffer.changeSelectionDelete();

    try buffer.commitChanges();
    try buffer.updateRaw();
    try testing.expectEqualStrings("ac\n", buffer.content_raw.items);
}

test "delete selection line to end" {
    var buffer = try testSetupScratch(
        \\abc
        \\def
    );
    defer main.editor.deinit();

    buffer.moveCursor(.{ .row = 0, .col = 1 });
    try buffer.enterMode(.select);
    buffer.moveCursor(.{ .row = 0, .col = 3 });
    try buffer.changeSelectionDelete();

    try buffer.commitChanges();
    try buffer.updateRaw();
    try testing.expectEqualStrings("adef", buffer.content_raw.items);
}

test "delete selection multiple lines" {
    var buffer = try testSetupScratch(
        \\abc
        \\def
        \\ghijk
    );
    defer main.editor.deinit();

    buffer.moveCursor(.{ .row = 0, .col = 1 });
    try buffer.enterMode(.select_line);
    buffer.moveCursor(Cursor{ .row = 1, .col = 2 });

    try testing.expectEqualDeep(
        Span{ .start = .{ .row = 0, .col = 0 }, .end = .{ .row = 2, .col = 0 } },
        buffer.selection.?,
    );
    try buffer.changeSelectionDelete();

    try buffer.commitChanges();
    try buffer.updateRaw();
    try testing.expectEqualStrings("ghijk", buffer.content_raw.items);
}

test "line delete selection" {
    var buffer = try testSetupScratch(
        \\abc
        \\def
        \\ghijk
    );
    defer main.editor.deinit();

    buffer.moveCursor(.{ .row = 0, .col = 1 });
    try buffer.enterMode(.select);
    buffer.moveCursor(Cursor{ .row = 2, .col = 2 });

    try testing.expectEqual(Cursor{ .row = 0, .col = 1 }, buffer.selection.?.start);
    try testing.expectEqual(Cursor{ .row = 2, .col = 3 }, buffer.selection.?.end);
    try buffer.changeSelectionDelete();

    try buffer.commitChanges();
    try buffer.updateRaw();
    try testing.expectEqualStrings("ajk", buffer.content_raw.items);
}

test "textAt full line" {
    var buffer = try testSetupScratch(
        \\abc
        \\def
    );
    defer main.editor.deinit();

    const span = buffer.lineSpan(0);
    try testing.expectEqualSlices(u21, buffer.textAt(span), &.{ 'a', 'b', 'c', '\n' });
}

test "write" {
    const buffer = try testSetupTmp("abc");
    defer main.editor.deinit();

    try buffer.changeInsertText(&.{ 'd', 'e', 'f' });
    try buffer.updateRaw();

    try testing.expectEqualStrings("defabc", buffer.content_raw.items);

    try buffer.write();

    const written = try std.fs.cwd().readFileAlloc(buffer.allocator, buffer.path, std.math.maxInt(usize));
    defer buffer.allocator.free(written);
    try testing.expectEqualStrings("defabc", written);
}

test "undo/redo" {
    var buffer = try testSetupScratch("abc");
    defer main.editor.deinit();

    try buffer.changeInsertText(&.{ 'd', 'e', 'f' });
    try buffer.commitChanges();

    try buffer.updateRaw();
    try testing.expectEqualStrings("defabc", buffer.content_raw.items);

    try buffer.undo();

    try buffer.updateRaw();
    try testing.expectEqualStrings("abc", buffer.content_raw.items);

    try buffer.redo();

    try buffer.updateRaw();
    try testing.expectEqualStrings("defabc", buffer.content_raw.items);
}

test "find" {
    var buffer = try testSetupScratch(
        \\abc
        \\def
        \\bca
    );
    defer main.editor.deinit();

    const query = &.{ 'b', 'c' };

    for (0..2) |_| {
        try buffer.findNext(query, true);
        try testing.expectEqualDeep(
            Span{ .start = .{ .col = 1 }, .end = .{ .col = 3 } },
            buffer.selection,
        );

        try buffer.findNext(query, true);
        try testing.expectEqualDeep(
            Span{ .start = .{ .row = 2, .col = 0 }, .end = .{ .row = 2, .col = 2 } },
            buffer.selection,
        );
    }

    for (0..2) |_| {
        try buffer.findNext(query, false);
        try testing.expectEqualDeep(
            Span{ .start = .{ .col = 1 }, .end = .{ .col = 3 } },
            buffer.selection,
        );

        try buffer.findNext(query, false);
        try testing.expectEqualDeep(
            Span{ .start = .{ .row = 2, .col = 0 }, .end = .{ .row = 2, .col = 2 } },
            buffer.selection,
        );
    }
}<|MERGE_RESOLUTION|>--- conflicted
+++ resolved
@@ -24,12 +24,8 @@
 const ter = @import("terminal.zig");
 const ts = @import("ts.zig");
 const uni = @import("unicode.zig");
-<<<<<<< HEAD
-const uri = @import("uri.zig");
-const dia = @import("ui/diagnostic.zig");
+const ur = @import("uri.zig");
 const act = @import("ui/code_action.zig");
-=======
-const ur = @import("uri.zig");
 
 pub const Mode = enum {
     normal,
@@ -45,7 +41,6 @@
         return self == .select or self == .select_line;
     }
 };
->>>>>>> 1235f22c
 
 pub const Buffer = struct {
     path: []const u8,
@@ -192,6 +187,7 @@
 
     pub fn enterMode(self: *Buffer, mode: Mode) FatalError!void {
         main.editor.resetHover();
+        main.editor.resetCodeActions();
 
         if (self.mode == mode) return;
         if (self.mode == .insert) try self.commitChanges();
@@ -634,39 +630,12 @@
         return self.content_raw.items[bs.start..bs.end];
     }
 
-<<<<<<< HEAD
-    pub fn goToDefinition(self: *Buffer) !void {
-        for (self.lsp_connections.items) |conn| {
-            try conn.goToDefinition();
-        }
-    }
-
-    pub fn findReferences(self: *Buffer) !void {
-        for (self.lsp_connections.items) |conn| {
-            try conn.findReferences();
-        }
-    }
-
-    pub fn showHover(self: *Buffer) !void {
-        for (self.lsp_connections.items) |conn| {
-            try conn.hover();
-        }
-    }
-
-    pub fn codeAction(self: *Buffer) !void {
-        for (self.lsp_connections.items) |conn| {
-            try conn.codeAction();
-        }
-    }
-
     pub fn codeActionExecute(self: *Buffer, code_action: act.CodeAction) !void {
         const parse_result = try std.json.parseFromSlice(lsp.types.WorkspaceEdit, self.allocator, code_action.edit_json, .{});
         defer parse_result.deinit();
         try main.editor.applyWorkspaceEdit(parse_result.value);
     }
 
-=======
->>>>>>> 1235f22c
     pub fn renamePrompt(self: *Buffer) !void {
         const cmd = &main.editor.command_line;
         const line = self.lineContent(@intCast(self.cursor.row));
