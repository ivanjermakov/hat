--- conflicted
+++ resolved
@@ -94,25 +94,14 @@
         const file_ext = std.fs.path.extension(buf_path);
         const file_type = ft.file_type.get(file_ext) orelse ft.plain;
         const file = try std.fs.cwd().openFile(buf_path, .{});
-<<<<<<< HEAD
-        const abs_path = std.fs.realpathAlloc(allocator, buf_path) catch null;
-        defer if (abs_path) |a| allocator.free(a);
-        const buf_uri = try uri.fromPath(allocator, abs_path orelse buf_path);
         const git_root = git.gitRoot(allocator, buf_path) catch null;
-        log.debug(@This(), "git root: {?s}\n", .{git_root});
-=======
->>>>>>> 1235f22c
 
         var self = Buffer{
             .path = buf_path,
             .file = file,
             .file_type = file_type,
-<<<<<<< HEAD
-            .uri = buf_uri,
+            .uri = uri,
             .git_root = git_root,
-=======
-            .uri = uri,
->>>>>>> 1235f22c
             .allocator = allocator,
         };
 
