const std = @import("std");
const testing = std.testing;
const assert = std.debug.assert;
const Allocator = std.mem.Allocator;
const builtin = @import("builtin");

const cha = @import("change.zig");
const clp = @import("clipboard.zig");
const core = @import("core.zig");
const Span = core.Span;
const Cursor = core.Cursor;
const SpanFlat = core.SpanFlat;
const Dimensions = core.Dimensions;
const FatalError = core.FatalError;
const dt = @import("datetime.zig");
const edi = @import("editor.zig");
const ext = @import("external.zig");
const ft = @import("file_type.zig");
const log = @import("log.zig");
const lsp = @import("lsp.zig");
const main = @import("main.zig");
const reg = @import("regex.zig");
const ter = @import("terminal.zig");
const ts = @import("ts.zig");
const dia = @import("ui/diagnostic.zig");
const fzf = @import("ui/fzf.zig");
const uni = @import("unicode.zig");
const ur = @import("uri.zig");

pub const Mode = enum {
    normal,
    select,
    select_line,
    insert,

    pub fn isNormalOrSelect(self: Mode) bool {
        return self == .normal or self.isSelect();
    }

    pub fn isSelect(self: Mode) bool {
        return self == .select or self == .select_line;
    }
};

pub const Buffer = struct {
    path: []const u8,
    uri: []const u8,
    file: ?std.fs.File,
    stat: ?std.fs.File.Stat = null,
    /// Incremented on every content change
    version: usize = 0,
    file_type: ft.FileTypeConfig,
    content: std.array_list.Aligned(u21, null) = .empty,
    content_raw: std.array_list.Aligned(u8, null) = .empty,
    mode: Mode = .normal,
    ts_state: ?ts.State = null,
    selection: ?Span = null,
    diagnostics: std.array_list.Aligned(dia.Diagnostic, null) = .empty,
    /// Cursor position in local buffer character space
    cursor: Cursor = .{},
    /// Cursor's preferred col
    /// Used to keep col when moving through variable-with lines
    cursor_desired_col: ?usize = null,
    /// How buffer is positioned relative to the window
    /// (0, 0) means Buffer.cursor is the same as window cursor
    offset: Cursor = .{},
    /// Array list of character start position of next line
    /// Length equals number of lines, last item means total buffer character size
    line_positions: std.array_list.Aligned(usize, null) = .empty,
    /// Array list of byte start position of next line
    /// Length equals number of lines, last item means total buffer byte size
    line_byte_positions: std.array_list.Aligned(usize, null) = .empty,
    history: std.array_list.Aligned(std.array_list.Aligned(cha.Change, null), null) = .empty,
    history_index: ?usize = null,
    /// History index of the last file save
    /// Used to decide whether buffer has unsaved changes
    file_history_index: ?usize = null,
    /// Changes needed to be sent to LSP clients
    pending_changes: std.array_list.Aligned(cha.Change, null) = .empty,
    /// Changes yet to become a part of Buffer.history
    uncommitted_changes: std.array_list.Aligned(cha.Change, null) = .empty,
    lsp_connections: std.array_list.Aligned(*lsp.LspConnection, null) = .empty,
    scratch: bool = false,
    highlights: std.array_list.Aligned(Span, null) = .empty,
    allocator: Allocator,

    pub fn init(allocator: Allocator, uri: []const u8) !Buffer {
        const buf_path = try ur.toPath(allocator, uri);
        log.debug(@This(), "file path: {s}\n", .{buf_path});
        errdefer allocator.free(buf_path);
        const file_ext = std.fs.path.extension(buf_path);
        const file_type = ft.file_type.get(file_ext) orelse ft.plain;
        log.debug(@This(), "file type: {s}\n", .{file_type.name});
        const file = try std.fs.cwd().openFile(buf_path, .{});

        var self = Buffer{
            .path = buf_path,
            .file = file,
            .file_type = file_type,
            .uri = uri,
            .allocator = allocator,
        };

        const content_raw = try file.readToEndAlloc(self.allocator, std.math.maxInt(usize));
        defer self.allocator.free(content_raw);
        try self.content_raw.appendSlice(allocator, content_raw);

        _ = try self.syncFs();
        try self.updateContent();
        try self.updateLinePositions();
        if (self.file_type.ts) |ts_conf| {
            self.ts_state = ts.State.init(allocator, ts_conf) catch |e| b: {
                log.err(@This(), "failed to init TsState: {}\n", .{e}, @errorReturnTrace());
                break :b null;
            };
        }
        try self.reparse();
        return self;
    }

    pub fn initScratch(allocator: Allocator, content_raw: []const u8) !Buffer {
        const path = try std.fmt.allocPrint(allocator, "scratch{d:0>2}", .{nextScratchId()});

        var self = Buffer{
            .path = path,
            .file = null,
            .file_type = ft.plain,
            .uri = try std.fmt.allocPrint(allocator, "scratch://{s}", .{path}),
            .scratch = true,
            .allocator = allocator,
        };
        try self.content_raw.appendSlice(allocator, content_raw);

        try self.updateContent();
        try self.updateLinePositions();
        if (self.file_type.ts) |ts_conf| {
            self.ts_state = ts.State.init(allocator, ts_conf) catch |e| b: {
                log.err(@This(), "failed to init TsState: {}\n", .{e}, @errorReturnTrace());
                break :b null;
            };
        }
        try self.reparse();
        return self;
    }

    pub fn reparse(self: *Buffer) FatalError!void {
        self.updateRaw() catch |e| log.err(@This(), "{}\n", .{e}, @errorReturnTrace());
        if (self.ts_state) |*ts_state| try ts_state.reparse(self.content_raw.items);
        try self.updateLinePositions();
    }

    pub fn updateContent(self: *Buffer) FatalError!void {
        self.content.clearRetainingCapacity();
        try uni.unicodeFromBytesArrayList(self.allocator, &self.content, self.content_raw.items);
    }

    pub fn deinit(self: *Buffer) void {
        for (self.lsp_connections.items) |conn| {
            conn.didClose(self) catch {};
        }
        self.lsp_connections.deinit(self.allocator);

        self.allocator.free(self.uri);
        self.allocator.free(self.path);

        if (self.ts_state) |*ts_state| ts_state.deinit();

        self.content.deinit(self.allocator);
        self.content_raw.deinit(self.allocator);

        self.clearDiagnostics();
        self.diagnostics.deinit(self.allocator);

        self.line_positions.deinit(self.allocator);
        self.line_byte_positions.deinit(self.allocator);
<<<<<<< HEAD
        self.indents.deinit(self.allocator);
        self.highlights.deinit(self.allocator);
=======
>>>>>>> 85a29f11

        for (self.history.items) |*i| {
            for (i.items) |*c| c.deinit();
            i.deinit(self.allocator);
        }
        self.history.deinit(self.allocator);

        for (self.pending_changes.items) |*c| c.deinit();
        self.pending_changes.deinit(self.allocator);
        for (self.uncommitted_changes.items) |*c| c.deinit();
        self.uncommitted_changes.deinit(self.allocator);

        if (self.file) |f| f.close();
    }

    pub fn enterMode(self: *Buffer, mode: Mode) FatalError!void {
        main.editor.resetHover();

        if (self.mode == mode) return;
        if (self.mode == .insert) {
            try self.commitChanges();
            self.moveCursor(self.cursor.applyOffset(.{ .col = -1 }));
        }

        switch (mode) {
            .normal => {
                self.clearSelection();
                main.editor.completion_menu.reset();
            },
            .select => {
                const end_pos = self.cursorToPos(self.cursor) + 1;
                self.selection = .{ .start = self.cursor, .end = self.posToCursor(end_pos) };
                log.debug(@This(), "selection: {?}\n", .{self.selection});
                main.editor.dirty.draw = true;
            },
            .select_line => {
                self.selection = self.lineSpan(@intCast(self.cursor.row));
                main.editor.dirty.draw = true;
            },
            .insert => {
                self.clearSelection();

                if (self.cursorToPos(self.cursor) + 1 >= self.content.items.len) {
                    log.debug(@This(), "non-terminated line, needs newline\n", .{});
                    var nl_change = try cha.Change.initInsert(
                        self.allocator,
                        self,
                        self.posToCursor(if (self.content.items.len > 0) self.content.items.len - 1 else 0),
                        &.{'\n'},
                    );
                    try self.appendChange(&nl_change);
                }
            },
        }
        if (mode != .normal) main.editor.dotRepeatInside();
        log.debug(@This(), "mode: {}->{}\n", .{ self.mode, mode });
        self.mode = mode;
        main.editor.dirty.cursor = true;
    }

    pub fn write(self: *Buffer) !void {
        try self.updateRaw();

        const file = try std.fs.cwd().createFile(self.path, .{ .truncate = true });
        defer file.close();
        try file.writeAll(self.content_raw.items);
        _ = try self.syncFs();

        self.file_history_index = self.history_index;

        const msg = try std.fmt.allocPrint(
            self.allocator,
            "{s} {}B written",
            .{ self.path, self.content_raw.items.len },
        );
        defer self.allocator.free(msg);
        try main.editor.sendMessage(msg);
    }

    pub fn moveCursor(self: *Buffer, new_cursor: Cursor) void {
        const old_cursor = self.cursor;
        const vertical_only = old_cursor.col == new_cursor.col and old_cursor.row != new_cursor.row;

        if (new_cursor.row < 0) {
            self.moveCursor(.{ .row = 0, .col = new_cursor.col });
            return;
        }
        if (new_cursor.row >= self.line_positions.items.len) {
            self.moveCursor(.{ .row = @intCast(self.line_positions.items.len - 1), .col = new_cursor.col });
            return;
        }
        if (new_cursor.col < 0) {
            self.moveCursor(.{ .row = new_cursor.row, .col = 0 });
            return;
        }

        var max_col = ter.lineColLength(self, self.lineContent(@intCast(new_cursor.row)));
        if (max_col > 0 and !self.lineTerminated(@intCast(new_cursor.row))) max_col -= 1;
        var col: i32 = @intCast(@min(new_cursor.col, max_col));
        if (vertical_only) {
            if (self.cursor_desired_col) |desired| {
                col = @intCast(@min(desired, max_col));
            }
        }
        if (!vertical_only) {
            self.cursor_desired_col = @intCast(col);
        }

        self.cursor = .{
            .row = new_cursor.row,
            .col = col,
        };
        self.scrollForCursor(self.cursor);

        switch (self.mode) {
            .select => {
                const selection = &self.selection.?;
                // temporary make selection span inclusive to simplify cursor search
                selection.end = self.posToCursor(self.cursorToPos(selection.end) - 1);
                defer selection.end = self.posToCursor(self.cursorToPos(selection.end) + 1);
                if (std.meta.eql(selection.start, old_cursor)) {
                    selection.start = self.cursor;
                } else {
                    selection.end = self.cursor;
                }
                // restore ends order
                if (selection.start.order(selection.end) == .gt) {
                    const tmp = selection.start;
                    selection.start = selection.end;
                    selection.end = tmp;
                }
                main.editor.dirty.draw = true;
            },
            .select_line => {
                var selection = &self.selection.?;
                const move_start = old_cursor.row == selection.start.row;
                if (move_start) {
                    selection.start.row = self.cursor.row;
                } else {
                    selection.end.row = self.cursor.row + 1;
                }
                // restore ends order
                if (selection.start.row + 1 > selection.end.row) {
                    const tmp = selection.start.row;
                    // exclusive end becomes inclusive start
                    selection.start.row = selection.end.row - 1;
                    // inclusive start becomes exclusive end
                    selection.end.row = tmp + 1;
                }
                main.editor.dirty.draw = true;
            },
            else => {
                self.clearSelection();
            },
        }

        main.editor.dirty.cursor = true;
        main.editor.resetHover();
    }

    pub fn centerCursor(self: *Buffer) void {
        const old_offset_row = self.offset.row;
        const dims = main.term.dimensions;
        const target_row: i32 = @intCast(@divFloor(dims.height, 2));
        const term_row = self.cursor.applyOffset(self.offset.negate()).row;
        self.offset.row = @max(0, self.offset.row + term_row - target_row);
        if (old_offset_row == self.offset.row) return;
        main.editor.dirty.draw = true;
    }

    /// Move to the next word start on the current line
    pub fn moveToNextWord(self: *Buffer) void {
        const old_cursor = self.cursor;
        const line = self.lineContent(@intCast(self.cursor.row));

        if (nextWordStart(line, @intCast(self.cursor.col))) |col| {
            self.moveCursor(.{ .row = self.cursor.row, .col = @intCast(col) });
            if (self.selection == null) {
                self.selection = .{ .start = old_cursor, .end = self.posToCursor(self.cursorToPos(self.cursor) + 1) };
                main.editor.dirty.draw = true;
            }
            main.editor.dotRepeatInside();
        }
    }

    /// Move to the previous word start on the current line
    pub fn moveToPrevWord(self: *Buffer) void {
        const old_cursor = self.cursor;
        const line = self.lineContent(@intCast(self.cursor.row));

        var col: i32 = self.cursor.col;
        if (col == 0) return;
        while (true) {
            if (col == 0) break;
            if (col != self.cursor.col) {
                if (boundary(line[@intCast(col)], line[@intCast(col - 1)])) |b| {
                    if (b == .word_end) break;
                }
            }
            col -= 1;
        } else {
            return;
        }
        self.moveCursor(.{ .row = self.cursor.row, .col = @intCast(col) });
        if (self.selection == null) {
            self.selection = .{
                .start = self.cursor,
                .end = self.posToCursor(self.cursorToPos(old_cursor) + 1),
            };
            main.editor.dirty.draw = true;
        }
        main.editor.dotRepeatInside();
    }

    /// Move to the next word end on the current line
    pub fn moveToWordEnd(self: *Buffer) void {
        const old_cursor = self.cursor;
        const line = self.lineContent(@intCast(self.cursor.row));

        if (wordEnd(line, @intCast(self.cursor.col + 1))) |col| {
            self.moveCursor(.{ .row = self.cursor.row, .col = @intCast(col) });
            if (self.selection == null) {
                self.selection = .{ .start = old_cursor, .end = self.posToCursor(self.cursorToPos(self.cursor) + 1) };
                main.editor.dirty.draw = true;
            }
            main.editor.dotRepeatInside();
        }
    }

    /// Move to the next token end on the current line
    /// @see `tokenEnd()`
    pub fn moveToTokenEnd(self: *Buffer) void {
        const old_cursor = self.cursor;
        const line = self.lineContent(@intCast(self.cursor.row));

        if (tokenEnd(line, @intCast(self.cursor.col + 1))) |col| {
            self.moveCursor(.{ .row = self.cursor.row, .col = @intCast(col) });
            if (self.selection == null) {
                self.selection = .{ .start = old_cursor, .end = self.posToCursor(self.cursorToPos(self.cursor) + 1) };
                main.editor.dirty.draw = true;
            }
            main.editor.dotRepeatInside();
        }
    }

    pub fn moveToMatchingPair(self: *Buffer) FatalError!void {
        const candidates = edi.Config.matching_pair_chars orelse return;
        const old_cursor = self.cursor;
        const pos = self.cursorToPos(self.cursor);
        var start_chars: [candidates.len]u21 = undefined;
        for (candidates, 0..) |c, i| start_chars[i] = c[0];
        var end_chars: [candidates.len]u21 = undefined;
        for (candidates, 0..) |c, i| end_chars[i] = c[1];
        const trigger_char = self.content.items[pos];
        const pair_idx =
            std.mem.indexOfScalar(u21, &start_chars, trigger_char) orelse
            std.mem.indexOfScalar(u21, &end_chars, trigger_char) orelse return;
        const pair = candidates[pair_idx];
        const same = pair[0] == pair[1];
        if (same or trigger_char == pair[0]) {
            var level: i32 = 0;
            for (pos..self.content.items.len) |p| {
                if (p == pos) continue;
                const ch = self.content.items[p];
                if (ch == pair[1] and (same or level == 0)) {
                    const cursor = self.posToCursor(p);
                    self.moveCursor(cursor);
                    if (self.selection == null) {
                        self.selection = .{ .start = old_cursor, .end = self.posToCursor(self.cursorToPos(self.cursor) + 1) };
                        main.editor.dirty.draw = true;
                    }
                    break;
                }
                if (ch == pair[0]) level += 1;
                if (ch == pair[1]) level -= 1;
            }
        } else {
            var level: i32 = 0;
            for (0..pos) |p_| {
                if (pos == 0) continue;
                const p = pos - p_ - 1;
                const ch = self.content.items[p];
                if (ch == pair[0] and level == 0) {
                    const cursor = self.posToCursor(p);
                    self.moveCursor(cursor);
                    if (self.selection == null) {
                        self.selection = .{ .start = self.cursor, .end = self.posToCursor(self.cursorToPos(old_cursor) + 1) };
                        main.editor.dirty.draw = true;
                    }
                    break;
                }
                if (ch == pair[0]) level += 1;
                if (ch == pair[1]) level -= 1;
            }
        }
    }

    pub fn appendChange(self: *Buffer, change: *cha.Change) FatalError!void {
        try self.applyChange(change);
        try self.uncommitted_changes.append(self.allocator, change.*);
        try self.pending_changes.append(self.allocator, try change.clone(self.allocator));
        main.editor.dirty.completion = true;
    }

    pub fn commitChanges(self: *Buffer) !void {
        if (self.uncommitted_changes.items.len == 0) {
            log.debug(@This(), "no changes to commit\n", .{});
            return;
        }
        log.debug(@This(), "commit {} changes\n", .{self.uncommitted_changes.items.len});
        if (self.history_index == null or self.history_index.? + 1 != self.history.items.len) {
            log.debug(@This(), "history overwrite, idx: {?}\n", .{self.history_index});
            const i = if (self.history_index) |i| i + 1 else 0;
            for (self.history.items[i..]) |*chs| {
                for (chs.items) |*ch| ch.deinit();
                chs.deinit(self.allocator);
            }
            try self.history.replaceRange(self.allocator, i, self.history.items.len - i, &.{});
        }
        var new_hist = try std.array_list.Aligned(cha.Change, null).initCapacity(self.allocator, 1);
        try new_hist.appendSlice(self.allocator, self.uncommitted_changes.items);
        self.uncommitted_changes.clearRetainingCapacity();
        try self.history.append(self.allocator, new_hist);
        self.history_index = self.history.items.len - 1;

        main.editor.dotRepeatCommitReady();
    }

    pub fn changeInsertText(self: *Buffer, text: []const u21) FatalError!void {
        var change = try cha.Change.initInsert(self.allocator, self, self.cursor, text);
        try self.appendChange(&change);
    }

    pub fn changeSelectionDelete(self: *Buffer) !void {
        if (self.selection) |selection| {
            var change = try cha.Change.initDelete(self.allocator, self, selection);
            try self.appendChange(&change);
        }
    }

    pub fn changeAlignIndent(self: *Buffer) !void {
        if (self.ts_state == null) return;
        if (self.selection) |selection| {
            const start: usize = @intCast(selection.start.row);
            const end: usize = @intCast(if (self.mode == .select_line) selection.end.row else selection.end.row + 1);
            for (start..end) |row| {
                try self.lineAlignIndent(@intCast(row));
            }
        } else {
            try self.lineAlignIndent(@intCast(self.cursor.row));
        }
    }

    pub fn clearSelection(self: *Buffer) void {
        if (self.selection == null) return;
        self.selection = null;
        main.editor.dirty.draw = true;
    }

    pub fn clearDiagnostics(self: *Buffer) void {
        for (self.diagnostics.items) |*d| d.deinit();
        self.diagnostics.clearRetainingCapacity();
    }

    pub fn updateLinePositions(self: *Buffer) !void {
        self.line_positions.clearRetainingCapacity();
        self.line_byte_positions.clearRetainingCapacity();
        var line_iter = std.mem.splitScalar(u21, self.content.items, '\n');
        var byte: usize = 0;
        var char: usize = 0;
        while (line_iter.next()) |line| {
            for (line) |ch| {
                byte += std.unicode.utf8CodepointSequenceLength(ch) catch unreachable;
            }
            char += line.len;
            if (char < self.content.items.len and self.content.items[char] == '\n') {
                byte += 1;
                char += 1;
            }
            try self.line_positions.append(self.allocator, char);
            try self.line_byte_positions.append(self.allocator, byte);
        }
        const ps = self.line_positions.items;
        if (ps.len > 1 and ps[ps.len - 1] == ps[ps.len - 2]) {
            // remove phantom line
            _ = self.line_positions.orderedRemove(ps.len - 1);
            _ = self.line_byte_positions.orderedRemove(self.line_byte_positions.items.len - 1);
        }
        log.trace(@This(), "line positions: {any}\n", .{self.line_positions.items});
        log.trace(@This(), "line byte positions: {any}\n", .{self.line_positions.items});
    }

    pub fn updateIndents(self: *Buffer) FatalError!void {
        if (self.ts_state == null or self.ts_state.?.indent == null) return;
        try self.reparse();

        self.indents.clearRetainingCapacity();
        for (0..self.line_byte_positions.items.len) |row| {
            try self.indents.append(self.allocator, try self.lineIndent(row));
        }
        log.debug(@This(), "indents: {any}\n", .{self.indents.items});
    }

    pub fn lineIndent(self: *Buffer, row: usize) FatalError!usize {
        const ts_state = if (self.ts_state) |ts_state| ts_state else return 0;
        const query = ts_state.indent orelse return 0;
        if (self.lineLength(row) == 0 and row > 0) return self.lineIndent(row - 1);
        const root_node = ts.ts.ts_tree_root_node(ts_state.tree);

        const line_span = SpanFlat{
            .start = if (row == 0) 0 else self.line_byte_positions.items[row - 1],
            .end = self.line_byte_positions.items[row],
        };
        if (ts.firstSmallestDescendentInSpan(root_node, line_span)) |node| {
            log.trace(@This(), "line {} {}\n", .{ row + 1, line_span });
            var n = node;
            var indent: i32 = 0;
            var processed_rows = std.AutoHashMap(usize, void).init(self.allocator);
            defer processed_rows.deinit();
            while (!ts.ts.ts_node_is_null(n)) {
                const span = SpanFlat{
                    .start = ts.ts.ts_node_start_byte(n),
                    .end = ts.ts.ts_node_end_byte(n),
                };
                log.trace(@This(), "node {}\n", .{span});
                if (query.captures.get(@intFromPtr(n.id))) |cap| c: {
                    const pos = Span.fromSpanFlat(self, span);

                    var capture_name_len: u32 = undefined;
                    const capture_name_buf = ts.ts.ts_query_capture_name_for_id(query.query.?, cap.index, &capture_name_len);
                    const capture_name = capture_name_buf[0..capture_name_len];
                    log.trace(@This(), "capture {s} [{}-{}]\n", .{ capture_name, span.start, span.end });

                    if (processed_rows.contains(@intCast(pos.start.row))) break :c;
                    if (pos.start.row != pos.end.row and pos.start.row != row and std.mem.eql(u8, capture_name, "indent.begin")) {
                        indent += 1;
                        try processed_rows.put(@intCast(pos.start.row), {});
                    } else if (std.mem.eql(u8, capture_name, "indent.end") or std.mem.eql(u8, capture_name, "indent.branch")) {
                        indent -= 1;
                    }
                }
                n = ts.ts.ts_node_parent(n);
            }
            return if (indent < 0) 0 else @intCast(indent);
        } else {
            log.trace(@This(), "line {}[{}-{}] no node\n", .{ row + 1, line_span.start, line_span.end });
            return 0;
        }
    }

    pub fn undo(self: *Buffer) !void {
        log.debug(@This(), "undo: {?}/{}\n", .{ self.history_index, self.history.items.len });
        if (self.history_index) |h_idx| {
            const hist_to_undo = self.history.items[h_idx].items;
            var change_iter = std.mem.reverseIterator(hist_to_undo);
            while (change_iter.next()) |change_to_undo| {
                var inv_change = try change_to_undo.invert();
                try self.applyChange(&inv_change);
                try self.pending_changes.append(self.allocator, inv_change);
                self.moveCursor(inv_change.new_span.?.start);
            }
            self.history_index = if (h_idx > 0) h_idx - 1 else null;
        }
    }

    pub fn redo(self: *Buffer) !void {
        log.debug(@This(), "redo: {?}/{}\n", .{ self.history_index, self.history.items.len });
        const redo_idx = if (self.history_index) |idx| idx + 1 else 0;
        if (redo_idx >= self.history.items.len) return;
        const redo_hist = self.history.items[redo_idx].items;
        for (redo_hist) |change| {
            var redo_change = try change.clone(self.allocator);
            try self.applyChange(&redo_change);
            try self.pending_changes.append(self.allocator, redo_change);
            self.moveCursor(change.new_span.?.start);
        }
        self.history_index = redo_idx;
    }

    pub fn textAt(self: *const Buffer, span: Span) []const u21 {
        return self.content.items[self.cursorToPos(span.start)..self.cursorToPos(span.end)];
    }

    pub fn cursorToPos(self: *const Buffer, cursor: Cursor) usize {
        const line_start = self.lineStart(@intCast(cursor.row));
        return line_start + @as(usize, @intCast(cursor.col));
    }

    pub fn posToCursor(self: *const Buffer, pos: usize) Cursor {
        var row: usize = 0;
        var line_start: usize = 0;
        for (self.line_positions.items) |next_line_start| {
            if (next_line_start > pos) break;
            if (next_line_start == pos and next_line_start == self.content.items.len) break;
            if (row > 0 and next_line_start == self.line_positions.items[row - 1]) break;
            line_start = next_line_start;
            row += 1;
        }
        return Cursor{ .row = @intCast(row), .col = @intCast(pos - line_start) };
    }

    pub fn lineTerminated(self: *const Buffer, row: usize) bool {
        return row + 1 < self.line_positions.items.len or (self.content.items.len > 0 and self.content.getLast() == '\n');
    }

    /// Line length at `row` (excl. newline char)
    pub fn lineLength(self: *const Buffer, row: usize) usize {
        const terminated = self.lineTerminated(row);
        if (self.line_positions.items.len == 1) {
            return if (terminated) self.line_positions.items[row] - 1 else self.line_positions.items[row];
        }
        if (row == 0) {
            if (self.content.items.len == 0) {
                // empty file
                return 0;
            }
            return self.line_positions.items[row] - 1;
        }
        const len = self.line_positions.items[row] - self.line_positions.items[row - 1];
        if (len == 0 or !terminated) {
            // phantom line
            return len;
        }
        return len - 1;
    }

    pub fn lineStart(self: *const Buffer, row: usize) usize {
        if (row == 0) return 0;
        return self.line_positions.items[row - 1];
    }

    pub fn lineSpan(self: *const Buffer, row: usize) Span {
        _ = self;
        return .{
            .start = .{ .row = @intCast(row) },
            .end = .{ .row = @intCast(row + 1) },
        };
    }

    pub fn lineContent(self: *const Buffer, row: usize) []const u21 {
        const start = self.lineStart(row);
        return self.content.items[start .. start + self.lineLength(row)];
    }

    pub fn rawTextAt(self: *const Buffer, span: Span) []const u8 {
        const bs = SpanFlat.fromBufSpan(self, span);
        return self.content_raw.items[bs.start..bs.end];
    }

    pub fn goToDefinition(self: *Buffer) !void {
        for (self.lsp_connections.items) |conn| {
            try conn.goToDefinition();
        }
    }

    pub fn findReferences(self: *Buffer) !void {
        for (self.lsp_connections.items) |conn| {
            try conn.findReferences();
        }
    }

    pub fn showHover(self: *Buffer) !void {
        for (self.lsp_connections.items) |conn| {
            try conn.hover();
        }
    }

    pub fn renamePrompt(self: *Buffer) !void {
        const cmd = &main.editor.command_line;
        const line = self.lineContent(@intCast(self.cursor.row));
        const name_span = tokenSpan(line, @intCast(self.cursor.col)) orelse return;
        cmd.activate(.rename);
        try cmd.content.appendSlice(self.allocator, line[name_span.start..name_span.end]);
        cmd.cursor = cmd.content.items.len;
    }

    pub fn pipe(self: *Buffer, command: []const u21) !void {
        const command_b = try uni.unicodeToBytes(self.allocator, command);
        defer self.allocator.free(command_b);
        log.debug(@This(), "pipe command: {s}\n", .{command_b});

        const span = if (self.selection) |selection|
            selection
        else
            self.lineSpan(@intCast(self.cursor.row));

        const in_b = try uni.unicodeToBytes(self.allocator, self.textAt(span));
        defer self.allocator.free(in_b);

        var exit_code: u8 = undefined;
        const opts = ext.RunOptions{ .input = in_b, .exit_code = &exit_code };
        const out_b = ext.runExternalWait(self.allocator, &.{ "sh", "-c", command_b }, opts) catch |e| {
            log.err(@This(), "{}\n", .{e}, @errorReturnTrace());
            return;
        };
        defer self.allocator.free(out_b);
        if (exit_code != 0) {
            try main.editor.sendMessage("external command failed");
            return;
        }
        log.debug(@This(), "pipe output: {s}\n", .{out_b});

        if (std.mem.eql(u8, in_b, out_b)) {
            log.debug(@This(), "input unchanged\n", .{});
            return;
        }

        const out = try uni.unicodeFromBytes(self.allocator, out_b);
        defer self.allocator.free(out);
        var change = try cha.Change.initReplace(self.allocator, self, span, out);
        try self.appendChange(&change);
        try self.commitChanges();
    }

    pub fn copySelectionToClipboard(self: *Buffer) !void {
        if (self.selection) |selection| {
            try clp.write(self.allocator, self.rawTextAt(selection));
        }
    }

    pub fn syncFs(self: *Buffer) !bool {
        if (self.scratch) return false;
        const stat = try std.fs.cwd().statFile(self.path);
        const newer = stat.mtime > if (self.stat) |s| s.mtime else 0;
        if (newer) {
            if (log.enabled(.debug)) {
                const time = dt.Datetime.fromSeconds(@as(f64, @floatFromInt(stat.mtime)) / std.time.ns_per_s);
                var time_buf: [32]u8 = undefined;
                const time_str = time.formatISO8601Buf(&time_buf, false) catch "";
                log.debug(@This(), "mtime {} ({s})\n", .{ stat.mtime, time_str });
            }
            self.stat = stat;
        }
        return newer;
    }

    pub fn changeFsExternal(self: *Buffer) !void {
        const old_cursor = self.cursor;
        const file = try std.fs.cwd().openFile(self.path, .{});
        defer file.close();
        const file_content = try file.readToEndAlloc(self.allocator, std.math.maxInt(usize));
        defer self.allocator.free(file_content);
        if (!std.mem.eql(u8, self.content_raw.items, file_content)) {
            const file_content_uni = try uni.unicodeFromBytes(self.allocator, file_content);
            defer self.allocator.free(file_content_uni);

            var change = try cha.Change.initReplace(self.allocator, self, self.fullSpan(), file_content_uni);
            try self.appendChange(&change);
            try self.commitChanges();
        }
        self.file_history_index = self.history_index;

        // TODO: attempt to keep cursor at the same semantic place
        self.moveCursor(old_cursor);
    }

    pub fn findNext(self: *Buffer, query: []const u21, forward: bool) FatalError!void {
        const query_b = uni.unicodeToBytes(self.allocator, query) catch unreachable;
        log.debug(@This(), "find query: {s}\n", .{query_b});
        defer self.allocator.free(query_b);
        const spans = self.find(query_b) catch {
            try main.editor.sendMessageFmt("invalid search: {s}", .{query_b});
            return;
        };
        defer self.allocator.free(spans);
        const cursor_pos = self.cursorToPos(self.cursor);
        var match: ?usize = null;
        for (0..spans.len) |i_| {
            const i = if (forward) i_ else spans.len - i_ - 1;
            if (if (forward) spans[i].start > cursor_pos else spans[i].start < cursor_pos) {
                match = i;
                break;
            }
        } else {
            if (spans.len > 0) {
                match = if (forward) 0 else spans.len - 1;
            } else {
                try main.editor.sendMessageFmt("no matches for {s}", .{query_b});
            }
        }
        if (match) |m| {
            const span = spans[m];
            try main.editor.sendMessageFmt("[{}/{}] {s}", .{ m + 1, spans.len, query_b });
            self.moveCursor(self.posToCursor(span.start));
            self.selection = .fromSpanFlat(self, span);
        }
    }

    pub fn findNextDiagnostic(self: *Buffer, forward: bool) !void {
        const diagnostic: dia.Diagnostic = b: for (self.diagnostics.items, 0..) |_, i_| {
            const i = if (forward) i_ else self.diagnostics.items.len - i_ - 1;
            const diagnostic = self.diagnostics.items[i];
            const ord = self.cursor.order(diagnostic.span.start);
            if (forward) {
                if (ord == .lt) break :b diagnostic;
            } else {
                if (ord == .gt) break :b diagnostic;
            }
        } else {
            if (self.diagnostics.items.len > 0) {
                break :b self.diagnostics.items[if (forward) 0 else self.diagnostics.items.len - 1];
            } else {
                try main.editor.sendMessage("no diagnostics");
                return;
            }
        };

        self.moveCursor(diagnostic.span.start);
        self.centerCursor();
        main.editor.resetHover();
        main.editor.hover_contents = try main.editor.allocator.dupe(u8, diagnostic.message);
        main.editor.dirty.draw = true;
    }

    pub fn applyTextEdits(self: *Buffer, text_edits: []const lsp.types.TextEdit) !void {
        // should be applied in reverse order to preserve original positions
        for (0..text_edits.len) |i_| {
            const i = text_edits.len - i_ - 1;
            const edit = text_edits[i];
            var change = try cha.Change.fromLsp(self.allocator, self, edit);
            log.debug(@This(), "change: {s}: {f}\n", .{ self.path, change });
            try self.appendChange(&change);
        }
    }

    pub fn applyTextEditsMaybeAnnotated(
        self: *Buffer,
        text_edits: []const union(enum) { TextEdit: lsp.types.TextEdit, AnnotatedTextEdit: lsp.types.AnnotatedTextEdit },
    ) !void {
        // should be applied in reverse order to preserve original positions
        for (0..text_edits.len) |i_| {
            const i = text_edits.len - i_ - 1;
            const edit = switch (text_edits[i]) {
                .TextEdit => |e| e,
                .AnnotatedTextEdit => |e| lsp.types.TextEdit{ .newText = e.newText, .range = e.range },
            };
            var change = try cha.Change.fromLsp(self.allocator, self, edit);
            log.debug(@This(), "change: {s}: {f}\n", .{ self.path, change });
            try self.appendChange(&change);
        }
    }

    fn find(self: *Buffer, query: []const u8) ![]const SpanFlat {
        var spans: std.array_list.Aligned(SpanFlat, null) = .empty;
        var re = try reg.Regex.from(query, false, self.allocator);
        defer re.deinit();

        var matches = re.searchAll(self.content_raw.items, 0, -1);
        defer re.deinitMatchList(&matches);
        for (0..matches.items.len) |i| {
            const match = matches.items[i];
            try spans.append(self.allocator, SpanFlat.fromRegex(match));
        }
        return spans.toOwnedSlice(self.allocator);
    }

    fn fullSpan(self: *Buffer) Span {
        return .fromSpanFlat(self, .{ .start = 0, .end = self.content.items.len });
    }

    fn applyChange(self: *Buffer, change: *cha.Change) FatalError!void {
        log.trace(@This(), "apply {f}\n", .{change});
        const span = change.old_span;

        if (builtin.mode == .Debug) {
            log.assertEql(@This(), u21, change.old_text, self.textAt(span));
        }

        self.moveCursor(span.start);
        const delete_start = self.cursorToPos(span.start);
        const delete_end = self.cursorToPos(span.end);
        try self.content.replaceRange(self.allocator, delete_start, delete_end - delete_start, change.new_text orelse &.{});
        try self.updateLinePositions();
        change.new_span = .{
            .start = span.start,
            .end = self.posToCursor(delete_start + if (change.new_text) |new_text| new_text.len else 0),
        };
        change.new_span_flat = SpanFlat.fromBufSpan(self, change.new_span.?);
        self.moveCursor(change.new_span.?.end);

        if (self.ts_state) |*ts_state| try ts_state.edit(change);
    }

    /// Delete every character from cursor (including) to the end of line
    fn deleteToEnd(self: *Buffer, cursor: Cursor) !void {
        var line = &self.content.items[@intCast(cursor.row)];
        try line.replaceRange(
            @intCast(cursor.col),
            line.items.len - @as(usize, @intCast(cursor.col)),
            &[_]u21{},
        );
    }

    fn lineAlignIndent(self: *Buffer, row: usize) FatalError!void {
        const old_cursor = self.cursor;
        const line = self.lineContent(row);
        const current_indent_spaces: usize = lineIndentSpaces(line);
        const correct_indent: usize = if (current_indent_spaces == line.len) 0 else try self.lineIndent(row);
        const correct_indent_spaces = correct_indent * self.file_type.indent_spaces;
        if (correct_indent_spaces == current_indent_spaces) return;
        const span = Span{
            .start = .{ .row = @intCast(row), .col = 0 },
            .end = .{ .row = @intCast(row), .col = @intCast(current_indent_spaces) },
        };
        const new_text = try self.allocator.alloc(u21, correct_indent_spaces);
        defer self.allocator.free(new_text);
        @memset(new_text, ' ');
        var change = try cha.Change.initReplace(self.allocator, self, span, new_text);
        try self.appendChange(&change);
        self.moveCursor(old_cursor);
    }

    fn updateRaw(self: *Buffer) !void {
        var writer = std.io.Writer.Allocating.init(self.allocator);
        defer writer.deinit();
        try uni.unicodeToBytesWrite(&writer.writer, self.content.items);
        self.content_raw.clearRetainingCapacity();
        try self.content_raw.appendSlice(self.allocator, writer.written());
    }

    fn scrollForCursor(self: *Buffer, new_buf_cursor: Cursor) void {
        const area_cursor = (Cursor{ .row = new_buf_cursor.row, .col = @intCast(ter.cursorTermCol(self, new_buf_cursor)) })
            .applyOffset(self.offset.negate());
        const dims = ter.computeLayout(main.term.dimensions).buffer.dims;
        if (area_cursor.row < 0) {
            self.offset.row += area_cursor.row;
            main.editor.dirty.draw = true;
        }
        if (area_cursor.row >= dims.height and new_buf_cursor.row < self.line_positions.items.len) {
            self.offset.row += 1 + area_cursor.row - @as(i32, @intCast(dims.height));
            main.editor.dirty.draw = true;
        }
        if (area_cursor.col < 0) {
            self.offset.col += area_cursor.col;
            main.editor.dirty.draw = true;
        }
        if (area_cursor.col >= dims.width and new_buf_cursor.row < self.line_positions.items.len) {
            if (new_buf_cursor.col <= self.lineLength(@intCast(new_buf_cursor.row))) {
                self.offset.col += 1 + area_cursor.col - @as(i32, @intCast(dims.width));
                main.editor.dirty.draw = true;
            }
        }
    }
};

pub fn lineIndentSpaces(line: []const u21) usize {
    var leading_spaces: usize = 0;
    for (line) |ch| {
        if (!isWhitespace(ch)) break;
        leading_spaces += 1;
    }
    return leading_spaces;
}

/// Find token span that contains `pos`
pub fn tokenSpan(line: []const u21, pos: usize) ?SpanFlat {
    if (!isToken(line[pos])) return null;
    var col = pos;
    var span: SpanFlat = .{ .start = col, .end = col + 1 };
    while (col < line.len) {
        defer col += 1;
        if (!isToken(line[col])) {
            span.end = col;
            break;
        }
    }
    col = pos;
    while (col > 0) {
        defer col -= 1;
        if (!isToken(line[col])) {
            span.start = col + 1;
            break;
        }
    }
    return span;
}

fn nextWordStart(line: []const u21, pos: usize) ?usize {
    if (line.len == 0) return null;
    var col = pos;
    while (col < line.len - 1) {
        const ch = line[col];
        col += 1;
        const next = line[col];
        if (boundary(ch, next) != null and !isWhitespace(next)) {
            if (isWhitespace(next)) col += 1;
            return col;
        }
    }
    return null;
}

fn wordEnd(line: []const u21, pos: usize) ?usize {
    if (line.len == 0 or pos == line.len - 1) return null;
    var col = pos;
    while (col < line.len - 1) {
        const ch = line[col];
        col += 1;
        const next = line[col];
        if (boundary(ch, next)) |b| {
            if (b == .word_end) return col - 1;
        }
    }
    return line.len - 1;
}

fn tokenEnd(line: []const u21, pos: usize) ?usize {
    if (line.len == 0 or pos == line.len - 1) return null;
    var col = pos;
    while (col < line.len - 1) {
        const ch = line[col];
        col += 1;
        const next = line[col];
        if (isToken(ch) and !isToken(next)) {
            return col - 1;
        }
    }
    return line.len - 1;
}

const Boundary = enum {
    word_start,
    word_end,

    /// 0: whitespace
    /// 1: symbols
    /// 2: alphabet
    fn rank(ch: u21) u8 {
        if (isWhitespace(ch)) return 0;
        if (isAlphabet(ch)) return 2;
        return 1;
    }
};

fn boundary(ch1: u21, ch2: u21) ?Boundary {
    const r1 = Boundary.rank(ch1);
    const r2 = Boundary.rank(ch2);
    switch (std.math.order(r1, r2)) {
        .eq => return null,
        .lt => return .word_start,
        .gt => return .word_end,
    }
}

fn isAlphabet(ch: u21) bool {
    return (ch >= 65 and ch <= 90) or (ch >= 97 and ch <= 122) or ch > 127;
}

fn isWhitespace(ch: u21) bool {
    return ch == ' ';
}

fn isDigit(ch: u21) bool {
    return (ch >= 48 and ch <= 57);
}

/// Token is a string that is usually lexed by a programming language as a single name
fn isToken(ch: u21) bool {
    return isAlphabet(ch) or isDigit(ch) or ch == '_' or ch == '-';
}

var scratch_id: usize = 0;
fn nextScratchId() usize {
    scratch_id += 1;
    return scratch_id;
}

fn testSetupScratch(content: []const u8) !*Buffer {
    try main.testSetup();
    try main.editor.openScratch(content);
    const buffer = main.editor.active_buffer;
    log.debug(@This(), "created test buffer with content: \n{s}", .{buffer.content_raw.items});
    return buffer;
}

fn testSetupTmp(content: []const u8) !*Buffer {
    try main.testSetup();
    const allocator = std.testing.allocator;

    const tmp_file_path = "/tmp/hat_write.txt";
    {
        const tmp_file = try std.fs.cwd().createFile(tmp_file_path, .{ .truncate = true });
        defer tmp_file.close();
        try tmp_file.writeAll(content);
    }

    try main.editor.openBuffer(try ur.fromRelativePath(allocator, tmp_file_path));
    const buffer = main.editor.active_buffer;

    try testing.expectEqualStrings("abc", buffer.content_raw.items);

    log.debug(@This(), "opened tmp file buffer with content: \n{s}", .{buffer.content_raw.items});
    return buffer;
}

test "test buffer" {
    const buffer = try testSetupScratch(
        \\abc
        \\
    );
    defer main.editor.deinit();

    try testing.expectEqualStrings("abc\n", buffer.content_raw.items);
}

test "cursorToPos" {
    var buffer = try testSetupScratch("one");
    defer main.editor.deinit();

    try testing.expectEqualDeep(3, buffer.cursorToPos(.{ .col = 3 }));
}

test "cursorToPos newline" {
    var buffer = try testSetupScratch("one\n");
    defer main.editor.deinit();

    try testing.expectEqualDeep(4, buffer.cursorToPos(.{ .row = 1 }));
}

test "posToCursor" {
    var buffer = try testSetupScratch("one\n");
    defer main.editor.deinit();

    try testing.expectEqualDeep(Cursor{ .col = 0 }, buffer.posToCursor(0));
    try testing.expectEqualDeep(Cursor{ .col = 1 }, buffer.posToCursor(1));
    try testing.expectEqualDeep(Cursor{ .col = 2 }, buffer.posToCursor(2));
    try testing.expectEqualDeep(Cursor{ .col = 3 }, buffer.posToCursor(3));
}

test "posToCursor non-terminated" {
    var buffer = try testSetupScratch("one");
    defer main.editor.deinit();

    try testing.expectEqualDeep(Cursor{ .col = 0 }, buffer.posToCursor(0));
    try testing.expectEqualDeep(Cursor{ .col = 1 }, buffer.posToCursor(1));
    try testing.expectEqualDeep(Cursor{ .col = 2 }, buffer.posToCursor(2));
    try testing.expectEqualDeep(Cursor{ .col = 3 }, buffer.posToCursor(3));
}

test "posToCursor non-terminated multiline" {
    var buffer = try testSetupScratch("\none");
    defer main.editor.deinit();

    try testing.expectEqualDeep(Cursor{ .row = 0, .col = 0 }, buffer.posToCursor(0));
    try testing.expectEqualDeep(Cursor{ .row = 1, .col = 0 }, buffer.posToCursor(1));
    try testing.expectEqualDeep(Cursor{ .row = 1, .col = 1 }, buffer.posToCursor(2));
    try testing.expectEqualDeep(Cursor{ .row = 1, .col = 2 }, buffer.posToCursor(3));
    try testing.expectEqualDeep(Cursor{ .row = 1, .col = 3 }, buffer.posToCursor(4));
}

test "textAt" {
    var buffer = try testSetupScratch("one");
    defer main.editor.deinit();

    try testing.expectEqualSlices(
        u21,
        &.{ 'o', 'n', 'e' },
        buffer.textAt(.{ .start = .{}, .end = .{ .col = 3 } }),
    );
}

test "moveCursor" {
    var buffer = try testSetupScratch(
        \\abc
        \\def
        \\ghijk
    );
    defer main.editor.deinit();

    buffer.moveCursor(.{ .col = 1 });
    try testing.expectEqual(Cursor{ .col = 1 }, buffer.cursor);

    buffer.moveCursor(Cursor{ .row = 2, .col = 2 });
    try testing.expectEqual(Cursor{ .row = 2, .col = 2 }, buffer.cursor);
}

test "moveToNextWord" {
    var buffer = try testSetupScratch("one two three\n");
    defer main.editor.deinit();

    buffer.moveToNextWord();
    try testing.expectEqual(Span{ .start = .{}, .end = .{ .col = 5 } }, buffer.selection);
}

test "moveToPrevWord" {
    var buffer = try testSetupScratch("one two three\n");
    defer main.editor.deinit();

    buffer.moveCursor(.{ .row = 0, .col = 10 });

    buffer.moveToPrevWord();
    try testing.expectEqual(Cursor{ .row = 0, .col = 8 }, buffer.cursor);
    try testing.expectEqualDeep(Span{ .start = .{ .col = 8 }, .end = .{ .col = 11 } }, buffer.selection);

    buffer.moveToPrevWord();
    try testing.expectEqual(Cursor{ .row = 0, .col = 4 }, buffer.cursor);
    try testing.expectEqualDeep(Span{ .start = .{ .col = 4 }, .end = .{ .col = 9 } }, buffer.selection);
}

test "moveToWordEnd" {
    var buffer = try testSetupScratch("one two three\n");
    defer main.editor.deinit();

    buffer.moveToWordEnd();
    try testing.expectEqual(Cursor{ .row = 0, .col = 2 }, buffer.cursor);
    try testing.expectEqualDeep(Span{ .start = .{ .col = 0 }, .end = .{ .col = 3 } }, buffer.selection);

    buffer.moveToWordEnd();
    try testing.expectEqual(Cursor{ .row = 0, .col = 6 }, buffer.cursor);
    try testing.expectEqualDeep(Span{ .start = .{ .col = 2 }, .end = .{ .col = 7 } }, buffer.selection);

    buffer.moveToWordEnd();
    try testing.expectEqual(Cursor{ .row = 0, .col = 12 }, buffer.cursor);
    try testing.expectEqualDeep(Span{ .start = .{ .col = 6 }, .end = .{ .col = 13 } }, buffer.selection);
}

test "moveToTokenEnd" {
    var buffer = try testSetupScratch("one two three\n");
    defer main.editor.deinit();

    buffer.moveToTokenEnd();
    try testing.expectEqual(Cursor{ .row = 0, .col = 2 }, buffer.cursor);
    try testing.expectEqualDeep(Span{ .start = .{ .col = 0 }, .end = .{ .col = 3 } }, buffer.selection);

    buffer.moveToTokenEnd();
    try testing.expectEqual(Cursor{ .row = 0, .col = 6 }, buffer.cursor);
    try testing.expectEqualDeep(Span{ .start = .{ .col = 2 }, .end = .{ .col = 7 } }, buffer.selection);

    buffer.moveToTokenEnd();
    try testing.expectEqual(Cursor{ .row = 0, .col = 12 }, buffer.cursor);
    try testing.expectEqualDeep(Span{ .start = .{ .col = 6 }, .end = .{ .col = 13 } }, buffer.selection);
}

test "moveToMatchingPair" {
    var buffer = try testSetupScratch("one (two) three\n");
    defer main.editor.deinit();

    buffer.moveCursor(.{ .col = 4 });
    try testing.expectEqual(Cursor{ .row = 0, .col = 4 }, buffer.cursor);
    try testing.expectEqual(null, buffer.selection);

    try buffer.moveToMatchingPair();
    try testing.expectEqual(Cursor{ .row = 0, .col = 8 }, buffer.cursor);
    try testing.expectEqualDeep(Span{ .start = .{ .col = 4 }, .end = .{ .col = 9 } }, buffer.selection);

    try buffer.moveToMatchingPair();
    try testing.expectEqual(Cursor{ .row = 0, .col = 4 }, buffer.cursor);
    try testing.expectEqualDeep(Span{ .start = .{ .col = 4 }, .end = .{ .col = 9 } }, buffer.selection);
}

test "moveToMatchingPair same char" {
    var buffer = try testSetupScratch("one |two| three\n");
    defer main.editor.deinit();

    buffer.moveCursor(.{ .col = 4 });
    try testing.expectEqual(Cursor{ .row = 0, .col = 4 }, buffer.cursor);

    try buffer.moveToMatchingPair();
    try testing.expectEqual(Cursor{ .row = 0, .col = 8 }, buffer.cursor);

    try buffer.moveToMatchingPair();
    try testing.expectEqual(Cursor{ .row = 0, .col = 8 }, buffer.cursor);
}

test "insert empty file" {
    var buffer = try testSetupScratch("");
    defer main.editor.deinit();

    try buffer.enterMode(.insert);
    try buffer.changeInsertText(&.{'a'});
    try buffer.changeInsertText(&.{'b'});
    try buffer.changeInsertText(&.{'c'});

    try buffer.commitChanges();
    try buffer.updateRaw();
    try testing.expectEqualStrings("abc\n", buffer.content_raw.items);

    try buffer.undo();
    try buffer.updateRaw();
    try testing.expectEqualStrings("", buffer.content_raw.items);
}

test "delete selection same line" {
    var buffer = try testSetupScratch("abc\n");
    defer main.editor.deinit();

    buffer.cursor = .{ .row = 0, .col = 1 };
    try buffer.enterMode(.select);
    try buffer.changeSelectionDelete();

    try buffer.commitChanges();
    try buffer.updateRaw();
    try testing.expectEqualStrings("ac\n", buffer.content_raw.items);
}

test "delete selection all non terminated" {
    var buffer = try testSetupScratch("abc");
    defer main.editor.deinit();

    try buffer.enterMode(.select);
    buffer.moveCursor(.{ .col = 2 });
    try buffer.changeSelectionDelete();

    try buffer.commitChanges();
    try buffer.updateRaw();
    try testing.expectEqualStrings("", buffer.content_raw.items);
}

test "delete selection line to end" {
    var buffer = try testSetupScratch(
        \\abc
        \\def
    );
    defer main.editor.deinit();

    buffer.moveCursor(.{ .row = 0, .col = 1 });
    try buffer.enterMode(.select);
    buffer.moveCursor(.{ .row = 0, .col = 3 });
    try buffer.changeSelectionDelete();

    try buffer.commitChanges();
    try buffer.updateRaw();
    try testing.expectEqualStrings("adef", buffer.content_raw.items);
}

test "delete selection multiple lines" {
    var buffer = try testSetupScratch(
        \\abc
        \\def
        \\ghijk
    );
    defer main.editor.deinit();

    buffer.moveCursor(.{ .row = 0, .col = 1 });
    try buffer.enterMode(.select_line);
    buffer.moveCursor(Cursor{ .row = 1, .col = 2 });

    try testing.expectEqualDeep(
        Span{ .start = .{ .row = 0, .col = 0 }, .end = .{ .row = 2, .col = 0 } },
        buffer.selection.?,
    );
    try buffer.changeSelectionDelete();

    try buffer.commitChanges();
    try buffer.updateRaw();
    try testing.expectEqualStrings("ghijk", buffer.content_raw.items);
}

test "line delete selection" {
    var buffer = try testSetupScratch(
        \\abc
        \\def
        \\ghijk
    );
    defer main.editor.deinit();

    buffer.moveCursor(.{ .row = 0, .col = 1 });
    try buffer.enterMode(.select);
    buffer.moveCursor(Cursor{ .row = 2, .col = 2 });

    try testing.expectEqual(Cursor{ .row = 0, .col = 1 }, buffer.selection.?.start);
    try testing.expectEqual(Cursor{ .row = 2, .col = 3 }, buffer.selection.?.end);
    try buffer.changeSelectionDelete();

    try buffer.commitChanges();
    try buffer.updateRaw();
    try testing.expectEqualStrings("ajk", buffer.content_raw.items);
}

test "textAt full line" {
    var buffer = try testSetupScratch(
        \\abc
        \\def
    );
    defer main.editor.deinit();

    const span = buffer.lineSpan(0);
    try testing.expectEqualSlices(u21, buffer.textAt(span), &.{ 'a', 'b', 'c', '\n' });
}

test "write" {
    const buffer = try testSetupTmp("abc");
    defer main.editor.deinit();

    try buffer.changeInsertText(&.{ 'd', 'e', 'f' });
    try buffer.updateRaw();

    try testing.expectEqualStrings("defabc", buffer.content_raw.items);

    try buffer.write();

    const written = try std.fs.cwd().readFileAlloc(buffer.allocator, buffer.path, std.math.maxInt(usize));
    defer buffer.allocator.free(written);
    try testing.expectEqualStrings("defabc", written);
}

test "undo/redo" {
    var buffer = try testSetupScratch("abc");
    defer main.editor.deinit();

    try buffer.changeInsertText(&.{ 'd', 'e', 'f' });
    try buffer.commitChanges();

    try buffer.updateRaw();
    try testing.expectEqualStrings("defabc", buffer.content_raw.items);

    try buffer.undo();

    try buffer.updateRaw();
    try testing.expectEqualStrings("abc", buffer.content_raw.items);

    try buffer.redo();

    try buffer.updateRaw();
    try testing.expectEqualStrings("defabc", buffer.content_raw.items);
}

test "find" {
    var buffer = try testSetupScratch(
        \\abc
        \\def
        \\bca
    );
    defer main.editor.deinit();

    const query = &.{ 'b', 'c' };

    for (0..2) |_| {
        try buffer.findNext(query, true);
        try testing.expectEqualDeep(
            Span{ .start = .{ .col = 1 }, .end = .{ .col = 3 } },
            buffer.selection,
        );

        try buffer.findNext(query, true);
        try testing.expectEqualDeep(
            Span{ .start = .{ .row = 2, .col = 0 }, .end = .{ .row = 2, .col = 2 } },
            buffer.selection,
        );
    }

    for (0..2) |_| {
        try buffer.findNext(query, false);
        try testing.expectEqualDeep(
            Span{ .start = .{ .col = 1 }, .end = .{ .col = 3 } },
            buffer.selection,
        );

        try buffer.findNext(query, false);
        try testing.expectEqualDeep(
            Span{ .start = .{ .row = 2, .col = 0 }, .end = .{ .row = 2, .col = 2 } },
            buffer.selection,
        );
    }
}<|MERGE_RESOLUTION|>--- conflicted
+++ resolved
@@ -173,11 +173,7 @@
 
         self.line_positions.deinit(self.allocator);
         self.line_byte_positions.deinit(self.allocator);
-<<<<<<< HEAD
-        self.indents.deinit(self.allocator);
         self.highlights.deinit(self.allocator);
-=======
->>>>>>> 85a29f11
 
         for (self.history.items) |*i| {
             for (i.items) |*c| c.deinit();
