--- conflicted
+++ resolved
@@ -26,12 +26,9 @@
 const git = @import("git.zig");
 const dia = @import("ui/diagnostic.zig");
 const uni = @import("unicode.zig");
-<<<<<<< HEAD
 const act = @import("ui/code_action.zig");
 const fzf = @import("ui/fzf.zig");
-=======
 const uri = @import("uri.zig");
->>>>>>> 681b1bed
 
 pub const Buffer = struct {
     path: []const u8,
@@ -86,38 +83,18 @@
         const file = try std.fs.cwd().openFile(buf_path, .{});
         const abs_path = std.fs.realpathAlloc(allocator, buf_path) catch null;
         defer if (abs_path) |a| allocator.free(a);
-<<<<<<< HEAD
-        const uri = try std.fmt.allocPrint(allocator, "file://{s}", .{abs_path orelse buf_path});
+        const buf_uri = try uri.fromPath(allocator, abs_path orelse buf_path);
 
         const git_root = git.gitRoot(allocator, buf_path) catch null;
         log.debug(@This(), "git root: {?s}\n", .{git_root});
-=======
-        const buf_uri = try uri.fromPath(allocator, abs_path orelse buf_path);
->>>>>>> 681b1bed
 
         var self = Buffer{
             .path = buf_path,
             .file = file,
             .file_type = file_type,
-<<<<<<< HEAD
-            .uri = uri,
+            .uri = buf_uri,
             .git_root = git_root,
-            .git_hunks = std.array_list.Managed(git.Hunk).init(allocator),
-            .content = std.array_list.Managed(u21).init(allocator),
-            .content_raw = std.array_list.Managed(u8).fromOwnedSlice(allocator, try allocator.dupe(u8, content_raw)),
-            .diagnostics = std.array_list.Managed(dia.Diagnostic).init(allocator),
-            .line_positions = std.array_list.Managed(usize).init(allocator),
-            .line_byte_positions = std.array_list.Managed(usize).init(allocator),
-            .indents = std.array_list.Managed(usize).init(allocator),
-            .history = std.array_list.Managed(std.array_list.Managed(cha.Change)).init(allocator),
-            .pending_changes = std.array_list.Managed(cha.Change).init(allocator),
-            .uncommitted_changes = std.array_list.Managed(cha.Change).init(allocator),
-            .lsp_connections = std.array_list.Managed(*lsp.LspConnection).init(allocator),
-            .scratch = scratch,
             .highlights = std.array_list.Managed(Span).init(allocator),
-=======
-            .uri = buf_uri,
->>>>>>> 681b1bed
             .allocator = allocator,
         };
 
@@ -191,16 +168,10 @@
         self.clearDiagnostics();
         self.diagnostics.deinit(self.allocator);
 
-<<<<<<< HEAD
-        self.line_positions.deinit();
-        self.line_byte_positions.deinit();
-        self.indents.deinit();
-        self.highlights.deinit();
-=======
         self.line_positions.deinit(self.allocator);
         self.line_byte_positions.deinit(self.allocator);
         self.indents.deinit(self.allocator);
->>>>>>> 681b1bed
+        self.highlights.deinit(self.allocator);
 
         for (self.history.items) |*i| {
             for (i.items) |*c| c.deinit();
