const std = @import("std");
const Allocator = std.mem.Allocator;
const builtin = @import("builtin");

const buf = @import("buffer.zig");
const cha = @import("change.zig");
const core = @import("core.zig");
const FatalError = core.FatalError;
const inp = @import("input.zig");
const log = @import("log.zig");
const lsp = @import("lsp.zig");
const main = @import("main.zig");
const ter = @import("terminal.zig");
const cmd = @import("ui/command_line.zig");
const cmp = @import("ui/completion_menu.zig");
const act = @import("ui/code_action.zig");
const fzf = @import("ui/fzf.zig");
const uni = @import("unicode.zig");
const ur = @import("uri.zig");

pub const config = Config{
    .end_of_buffer_char = null,
};

pub const Config = struct {
    /// Char to denote terminal lines after end of buffer
    /// See vim's :h fillchars -> eob
    end_of_buffer_char: ?u8,
};

pub const Dirty = struct {
    input: bool = false,
    draw: bool = false,
    cursor: bool = false,
    completion: bool = false,
};

pub const DotRepeat = enum {
    outside,
    inside,
    commit_ready,
    executing,
};

<<<<<<< HEAD
pub const Config = struct {
    autosave: bool = false,
    /// Char to denote terminal lines after end of buffer
    /// See vim's :h fillchars -> eob
    end_of_buffer_char: ?u8 = null,
    /// Imaginary width of a buffer that should be aligned (padded on the left).
    /// `null` means "no centering".
    /// If >`term_width`, padding is 0,
    /// If <`term_width`, left padding is `(term_width-centering_width)/2`
    centering_width: ?usize = null,
    number_line_mode: NumberLineMode = .absolute,
    /// In buffers with TS indent support, autoindent inserted newline
    indent_newline: bool = false,
    /// In buffers with TS indent support, reindent current line upon insertion of one of `reindent_block_end_chars`
    reindent_block_end: bool = false,

    pub const reindent_block_end_chars: []const u21 = &.{ '}', ']', ')' };
};

pub const NumberLineMode = enum {
    absolute,
    relative,
};

=======
>>>>>>> 44979365
pub const Editor = struct {
    /// List of buffers
    /// Must be always sorted recent-first
    buffers: std.array_list.Aligned(*buf.Buffer, null) = .empty,
    active_buffer: *buf.Buffer = undefined,
    dirty: Dirty,
    completion_menu: cmp.CompletionMenu,
    command_line: cmd.CommandLine,
    lsp_connections: std.StringHashMap(lsp.LspConnection),
    messages: std.array_list.Aligned([]const u8, null) = .empty,
    message_read_idx: usize = 0,
    hover_contents: ?[]const u8 = null,
    code_actions: ?[]const act.CodeAction = null,
    key_queue: std.array_list.Aligned(inp.Key, null) = .empty,
    dot_repeat_input: std.array_list.Aligned(inp.Key, null) = .empty,
    dot_repeat_input_uncommitted: std.array_list.Aligned(inp.Key, null) = .empty,
    dot_repeat_state: DotRepeat = .outside,
    find_query: ?[]const u21 = null,
    recording_macro: ?u8 = null,
    macros: std.AutoHashMap(u8, std.array_list.Aligned(inp.Key, null)),
    allocator: Allocator,

    pub fn init(allocator: Allocator) !Editor {
        const editor = Editor{
            .dirty = .{},
            .completion_menu = cmp.CompletionMenu.init(allocator),
            .command_line = cmd.CommandLine.init(allocator),
            .lsp_connections = std.StringHashMap(lsp.LspConnection).init(allocator),
            .macros = std.AutoHashMap(u8, std.array_list.Aligned(inp.Key, null)).init(allocator),
            .allocator = allocator,
        };
        return editor;
    }

    pub fn openBuffer(self: *Editor, uri: []const u8) !void {
        if (self.buffers.items.len > 0 and std.mem.eql(u8, self.active_buffer.uri, uri)) return;
        defer self.resetHover();
        if (self.findBufferByUri(uri)) |existing| {
            log.debug(@This(), "opening existing buffer {s}\n", .{uri});
            // reinsert to maintain recent-first order
            const existing_idx = std.mem.indexOfScalar(*buf.Buffer, self.buffers.items, existing).?;
            _ = self.buffers.orderedRemove(existing_idx);
            try self.buffers.insert(self.allocator, 0, existing);
            self.active_buffer = existing;
            main.editor.dirty.draw = true;
            return;
        }
        log.debug(@This(), "opening new buffer {s}\n", .{uri});
        const b = try buf.Buffer.init(self.allocator, uri);
        var buffer = try self.allocator.create(buf.Buffer);
        buffer.* = b;

        try self.buffers.insert(self.allocator, 0, buffer);
        self.active_buffer = buffer;
        main.editor.dirty.draw = true;

        const lsp_configs = try lsp.findLspsByFileType(self.allocator, buffer.file_type.name);
        defer self.allocator.free(lsp_configs);
        for (lsp_configs) |lsp_conf| {
            const ftype = buffer.file_type.name;
            if (!self.lsp_connections.contains(ftype)) {
                const conn = try lsp.LspConnection.connect(self.allocator, lsp_conf);
                try self.lsp_connections.put(ftype, conn);
            }
            const conn = self.lsp_connections.getPtr(ftype).?;
            conn.thread = try std.Thread.spawn(.{}, lsp.LspConnection.lspLoop, .{conn});

            try buffer.lsp_connections.append(self.allocator, conn);
            try conn.buffers.append(self.allocator, buffer);
            log.debug(@This(), "attached buffer {s} to lsp {s}\n", .{ uri, conn.config.name });
            if (conn.status == .Initialized) try conn.didOpen(buffer);
        }
    }

    pub fn findBufferByUri(self: *Editor, uri: []const u8) ?*buf.Buffer {
        for (self.buffers.items) |buffer| {
            if (std.mem.eql(u8, buffer.uri, uri)) {
                return buffer;
            }
        }
        return null;
    }

    pub fn openScratch(self: *Editor, content: ?[]const u8) !void {
        defer self.resetHover();
        const buffer = try self.allocator.create(buf.Buffer);
        buffer.* = try buf.Buffer.initScratch(self.allocator, content orelse "");
        log.debug(@This(), "opening scratch {s}\n", .{buffer.path});

        try self.buffers.insert(self.allocator, 0, buffer);
        self.active_buffer = buffer;
        main.editor.dirty.draw = true;
    }

    pub fn deinit(self: *Editor) void {
        for (self.buffers.items) |buffer| {
            buffer.deinit();
            self.allocator.destroy(buffer);
        }
        self.buffers.deinit(self.allocator);

        self.completion_menu.deinit();
        self.command_line.deinit();

        {
            var val_iter = self.lsp_connections.valueIterator();
            while (val_iter.next()) |conn| conn.deinit();
        }
        self.lsp_connections.deinit();

        for (self.messages.items) |message| {
            self.allocator.free(message);
        }
        self.messages.deinit(self.allocator);

        self.resetHover();
        self.resetCodeActions();

        self.key_queue.deinit(self.allocator);
        self.dot_repeat_input.deinit(self.allocator);
        self.dot_repeat_input_uncommitted.deinit(self.allocator);

        if (self.find_query) |fq| self.allocator.free(fq);

        {
            var iter = self.macros.valueIterator();
            while (iter.next()) |keys| keys.deinit(self.allocator);
            self.macros.deinit();
        }
    }

    pub fn pickFile(self: *Editor) !void {
        const path = try fzf.pickFile(self.allocator);
        defer self.allocator.free(path);
        log.debug(@This(), "picked path: {s}\n", .{path});
        try self.openBuffer(try ur.fromPath(self.allocator, path));
    }

    pub fn findInFiles(self: *Editor) !void {
        const find_result = fzf.findInFiles(self.allocator) catch return;
        defer self.allocator.free(find_result.path);
        log.debug(@This(), "find result: {}\n", .{find_result});
        try self.openBuffer(try ur.fromPath(self.allocator, find_result.path));
        self.active_buffer.moveCursor(find_result.position);
    }

    pub fn pickBuffer(self: *Editor) !void {
        const buf_path = fzf.pickBuffer(self.allocator, self.buffers.items) catch return;
        defer self.allocator.free(buf_path);
        log.debug(@This(), "picked buffer: {s}\n", .{buf_path});
        try self.openBuffer(try ur.fromPath(self.allocator, buf_path));
    }

    pub fn updateInput(self: *Editor) !void {
        var codes_writer: std.io.Writer.Allocating = .init(self.allocator);
        defer codes_writer.deinit();
        try ter.getCodes(&codes_writer.writer, main.tty_in);
        const codes = codes_writer.written();
        if (codes.len == 0) return;

        main.editor.dirty.input = true;
        const new_keys = try ter.getKeys(self.allocator, codes);
        defer self.allocator.free(new_keys);
        try main.editor.key_queue.appendSlice(self.allocator, new_keys);
    }

    pub fn disconnect(self: *Editor) !void {
        while (self.lsp_connections.count() > 0) {
            var iter = self.lsp_connections.iterator();
            while (iter.next()) |entry| {
                const conn = entry.value_ptr;
                switch (conn.status) {
                    .Created, .Initialized => {
                        log.debug(@This(), "disconnecting lsp client\n", .{});
                        try conn.disconnect();
                    },
                    .Disconnecting => {
                        if (conn.exitCode()) |code| {
                            log.info(@This(), "lsp server terminated with code: {}\n", .{code});
                            conn.status = .Closed;
                        } else {
                            log.trace(@This(), "waiting for lsp server termination: {s}\n", .{conn.config.name});
                        }
                    },
                    .Closed => {
                        conn.thread.join();
                        conn.deinit();
                        _ = self.lsp_connections.remove(entry.key_ptr.*);
                    },
                }
            }
            std.Thread.sleep(main.sleep_ns);
        }
    }

    pub fn startMacro(self: *Editor, name: u8) !void {
        if (self.recording_macro) |m| {
            try self.sendMessageFmt("already recording @{c}", .{m});
            return;
        }
        self.recording_macro = name;
        try self.sendMessageFmt("recording @{c}", .{name});
    }

    pub fn recordMacro(self: *Editor) !void {
        if (self.recording_macro) |name| {
            var macro = self.macros.getPtr(name).?;
            // drop first two keys since these mean "start recording"
            for (0..2) |_| _ = macro.orderedRemove(0);
            try self.sendMessageFmt("recorded @{c}", .{name});
            if (log.enabled(.debug)) {
                var keys_str: std.io.Writer.Allocating = .init(self.allocator);
                defer keys_str.deinit();
                for (macro.items) |key| {
                    try keys_str.writer.print("{f}", .{key});
                }
                log.debug(@This(), "@{c}: \"{s}\"\n", .{ name, keys_str.written() });
            }
            self.recording_macro = null;
        }
    }

    pub fn recordMacroKey(self: *Editor, key: inp.Key) !void {
        if (self.recording_macro) |name| {
            const gop = try self.macros.getOrPut(name);
            if (!gop.found_existing) gop.value_ptr.* = .empty;
            try gop.value_ptr.append(self.allocator, key);
        }
    }

    pub fn replayMacro(self: *Editor, name: u8, keys_consumed: usize) !void {
        if (self.recording_macro) |m| {
            // replaying macros while recording a macro is a tricky case, skip it
            log.warn(@This(), "attempt to replay macro @{c} while recording @{}\n", .{ name, m });
            return;
        }
        if (self.macros.get(name)) |macro| {
            if (log.enabled(.debug)) {
                log.debug(@This(), "replaying macro @{c} \"", .{name});
                for (macro.items) |k| log.errPrint("{f}", .{k});
                log.errPrint("\"\n", .{});
            }
            try self.key_queue.insertSlice(self.allocator, keys_consumed, macro.items);
        } else {
            try self.sendMessageFmt("no macro @{c}", .{name});
        }
    }

    pub fn sendMessageFmt(self: *Editor, comptime fmt: []const u8, args: anytype) FatalError!void {
        const msg = try std.fmt.allocPrint(self.allocator, fmt, args);
        defer self.allocator.free(msg);
        try main.editor.sendMessage(msg);
    }

    pub fn sendMessage(self: *Editor, msg: []const u8) FatalError!void {
        log.info(@This(), "message: {s}\n", .{msg});
        main.editor.dismissMessage();
        try self.messages.append(self.allocator, try self.allocator.dupe(u8, msg));
        self.dirty.draw = true;
    }

    pub fn dismissMessage(self: *Editor) void {
        if (self.message_read_idx == self.messages.items.len) return;
        self.message_read_idx = self.messages.items.len;
        self.dirty.draw = true;
    }

    pub fn closeBuffer(self: *Editor, force: bool) !void {
        const closing_buf = self.active_buffer;
        const allow_close_without_saving = force or closing_buf.scratch;
        if (!allow_close_without_saving and closing_buf.file_history_index != closing_buf.history_index) {
            try self.sendMessage("buffer has unsaved changes");
            return;
        }
        log.debug(@This(), "closing buffer: {s}\n", .{closing_buf.uri});
        defer self.allocator.destroy(closing_buf);
        defer closing_buf.deinit();
        std.debug.assert(closing_buf == self.buffers.items[0]);
        _ = self.buffers.orderedRemove(0);
        if (self.buffers.items.len == 0) return;
        try self.openBuffer(self.buffers.items[0].uri);
    }

    pub fn resetHover(self: *Editor) void {
        if (self.hover_contents) |c| {
            self.hover_contents = null;
            self.allocator.free(c);
            main.editor.dirty.draw = true;
        }
    }

    pub fn resetCodeActions(self: *Editor) void {
        if (self.code_actions) |code_actions| {
            for (code_actions) |code_action| code_action.deinit();
            self.allocator.free(code_actions);
            self.code_actions = null;
            main.editor.dirty.draw = true;
        }
    }

    pub fn writeInputString(self: *Editor, str: []const u8) FatalError!void {
        const keys = try ter.getKeys(self.allocator, str);
        defer self.allocator.free(keys);
        try self.key_queue.appendSlice(keys);
        self.dirty.input = true;
    }

    pub fn dotRepeatReset(self: *Editor) void {
        if (self.dot_repeat_state == .executing) return;
        self.dot_repeat_input_uncommitted.clearRetainingCapacity();
        self.dot_repeat_state = .outside;
    }

    pub fn dotRepeatStart(self: *Editor) void {
        if (self.dot_repeat_state == .executing) return;
        log.trace(@This(), "dot repeat start\n", .{});
        self.dot_repeat_input_uncommitted.clearRetainingCapacity();
        self.dot_repeat_state = .inside;
    }

    pub fn dotRepeatInside(self: *Editor) void {
        if (self.dot_repeat_state == .executing) return;
        log.trace(@This(), "dot repeat outside\n", .{});
        self.dot_repeat_state = .inside;
    }

    pub fn dotRepeatOutside(self: *Editor) void {
        if (self.dot_repeat_state == .executing) return;
        log.trace(@This(), "dot repeat outside\n", .{});
        self.dot_repeat_state = .outside;
    }

    pub fn dotRepeatExecuted(self: *Editor) void {
        log.trace(@This(), "dot repeat commit executed\n", .{});
        if (self.dot_repeat_state == .executing) self.dot_repeat_state = .outside;
    }

    pub fn dotRepeatCommitReady(self: *Editor) void {
        if (self.dot_repeat_state == .executing) return;
        self.dot_repeat_state = .commit_ready;
        log.trace(@This(), "dot repeat commit ready\n", .{});
    }

    pub fn dotRepeatCommit(self: *Editor) FatalError!void {
        std.debug.assert(self.dot_repeat_state == .commit_ready);
        log.trace(@This(), "dot repeat commit\n", .{});

        self.dot_repeat_input.clearRetainingCapacity();
        try self.dot_repeat_input.appendSlice(self.allocator, self.dot_repeat_input_uncommitted.items);
        self.dot_repeat_input_uncommitted.clearRetainingCapacity();
        self.dot_repeat_state = .outside;
    }

    pub fn dotRepeat(self: *Editor, keys_consumed: usize) FatalError!void {
        if (self.dot_repeat_input.items.len > 0) {
            if (log.enabled(.debug)) {
                log.debug(@This(), "dot repeat of \"", .{});
                for (self.dot_repeat_input.items) |k| log.errPrint("{f}", .{k});
                log.errPrint("\"\n", .{});
            }
            try self.key_queue.insertSlice(self.allocator, keys_consumed, self.dot_repeat_input.items);
            self.dot_repeat_state = .executing;
        }
    }

    pub fn handleCmd(self: *Editor) !void {
        const buffer = self.active_buffer;
        switch (self.command_line.command.?) {
            .find => {
                if (self.find_query) |fq| self.allocator.free(fq);
                self.find_query = try self.allocator.dupe(u21, self.command_line.content.items);
                try buffer.findNext(self.find_query.?, true);
            },
            .rename => {
                for (buffer.lsp_connections.items) |conn| {
                    const new_text_b = try uni.unicodeToBytes(buffer.allocator, self.command_line.content.items);
                    defer buffer.allocator.free(new_text_b);
                    try conn.rename(new_text_b);
                }
            },
            .pipe => {
                try buffer.pipe(self.command_line.content.items);
                try buffer.enterMode(.normal);
            },
        }
        self.command_line.close();
    }

    pub fn applyWorkspaceEdit(self: *Editor, workspace_edit: lsp.types.WorkspaceEdit) !void {
        const old_buffer = self.active_buffer;
        const old_cursor = old_buffer.cursor;
        const old_offset = old_buffer.offset;
        log.debug(@This(), "workspace edit: {}\n", .{workspace_edit});
        var change_iter = workspace_edit.changes.?.map.iterator();
        while (change_iter.next()) |entry| {
            const change_uri = entry.key_ptr.*;
            const text_edits = entry.value_ptr.*;
            try self.openBuffer(change_uri);
            const buffer = self.active_buffer;
            try buffer.applyTextEdits(text_edits);
            // TODO: apply another dummy edit that resets cursor position back to `old_cursor`
            // because now redoing rename jumps the cursor
            try buffer.commitChanges();
        }
        self.active_buffer = old_buffer;
        self.active_buffer.cursor = old_cursor;
        self.active_buffer.offset = old_offset;
        self.dirty.draw = true;
    }
};<|MERGE_RESOLUTION|>--- conflicted
+++ resolved
@@ -19,13 +19,36 @@
 const ur = @import("uri.zig");
 
 pub const config = Config{
+    .autosave = true,
     .end_of_buffer_char = null,
+    .centering_width = 140,
+    .number_line_mode = .relative,
+    .indent_newline = true,
+    .reindent_block_end = true,
 };
 
 pub const Config = struct {
+    autosave: bool,
     /// Char to denote terminal lines after end of buffer
     /// See vim's :h fillchars -> eob
     end_of_buffer_char: ?u8,
+    /// Imaginary width of a buffer that should be aligned (padded on the left).
+    /// `null` means "no centering".
+    /// If >`term_width`, padding is 0,
+    /// If <`term_width`, left padding is `(term_width-centering_width)/2`
+    centering_width: ?usize,
+    number_line_mode: NumberLineMode,
+    /// In buffers with TS indent support, autoindent inserted newline
+    indent_newline: bool,
+    /// In buffers with TS indent support, reindent current line upon insertion of one of `reindent_block_end_chars`
+    reindent_block_end: bool,
+
+    pub const reindent_block_end_chars: []const u21 = &.{ '}', ']', ')' };
+};
+
+pub const NumberLineMode = enum {
+    absolute,
+    relative,
 };
 
 pub const Dirty = struct {
@@ -42,33 +65,6 @@
     executing,
 };
 
-<<<<<<< HEAD
-pub const Config = struct {
-    autosave: bool = false,
-    /// Char to denote terminal lines after end of buffer
-    /// See vim's :h fillchars -> eob
-    end_of_buffer_char: ?u8 = null,
-    /// Imaginary width of a buffer that should be aligned (padded on the left).
-    /// `null` means "no centering".
-    /// If >`term_width`, padding is 0,
-    /// If <`term_width`, left padding is `(term_width-centering_width)/2`
-    centering_width: ?usize = null,
-    number_line_mode: NumberLineMode = .absolute,
-    /// In buffers with TS indent support, autoindent inserted newline
-    indent_newline: bool = false,
-    /// In buffers with TS indent support, reindent current line upon insertion of one of `reindent_block_end_chars`
-    reindent_block_end: bool = false,
-
-    pub const reindent_block_end_chars: []const u21 = &.{ '}', ']', ')' };
-};
-
-pub const NumberLineMode = enum {
-    absolute,
-    relative,
-};
-
-=======
->>>>>>> 44979365
 pub const Editor = struct {
     /// List of buffers
     /// Must be always sorted recent-first
