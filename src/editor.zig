--- conflicted
+++ resolved
@@ -17,24 +17,6 @@
 const uni = @import("unicode.zig");
 const ur = @import("uri.zig");
 
-<<<<<<< HEAD
-pub const config = Config{
-    .end_of_buffer_char = null,
-    .indent_newline = false,
-    .reindent_block_end = false,
-};
-
-pub const Config = struct {
-    /// Char to denote terminal lines after end of buffer
-    /// See vim's :h fillchars -> eob
-    end_of_buffer_char: ?u8,
-    /// In buffers with TS indent support, autoindent inserted newline
-    indent_newline: bool,
-    /// In buffers with TS indent support, reindent current line upon insertion of one of `reindent_block_end_chars`
-    reindent_block_end: bool,
-
-    pub const reindent_block_end_chars: []const u21 = &.{ '}', ']', ')' };
-=======
 pub const Config = struct {
     /// Char to denote terminal lines after end of buffer
     /// See vim's :h fillchars -> eob
@@ -42,7 +24,10 @@
     /// Attempt to find matching pair when cursor is over one of these [start, end] chars
     /// If start == end, will only check forward until first encountered match
     pub const matching_pair_chars: ?[]const [2]u21 = &.{ .{ '{', '}' }, .{ '[', ']' }, .{ '(', ')' }, .{ '<', '>' }, .{ '|', '|' } };
->>>>>>> b3520bcd
+    /// In buffers with TS indent support, autoindent inserted newline
+    pub const indent_newline: bool = false;
+    /// In buffers with TS indent support, reindent current line upon insertion of one of these chars
+    pub const reindent_block_end_chars: ?[]const u21 = null;
 };
 
 pub const Dirty = struct {
