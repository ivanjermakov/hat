--- conflicted
+++ resolved
@@ -19,12 +19,19 @@
 
 pub const config = Config{
     .end_of_buffer_char = null,
+    .number_line_mode = .absolute,
 };
 
 pub const Config = struct {
     /// Char to denote terminal lines after end of buffer
     /// See vim's :h fillchars -> eob
     end_of_buffer_char: ?u8,
+    number_line_mode: NumberLineMode,
+};
+
+pub const NumberLineMode = enum {
+    absolute,
+    relative,
 };
 
 pub const Dirty = struct {
@@ -41,21 +48,6 @@
     executing,
 };
 
-<<<<<<< HEAD
-pub const Config = struct {
-    /// Char to denote terminal lines after end of buffer
-    /// See vim's :h fillchars -> eob
-    end_of_buffer_char: ?u8 = null,
-    number_line_mode: NumberLineMode = .absolute,
-};
-
-pub const NumberLineMode = enum {
-    absolute,
-    relative,
-};
-
-=======
->>>>>>> 44979365
 pub const Editor = struct {
     /// List of buffers
     /// Must be always sorted recent-first
