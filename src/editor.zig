const std = @import("std");
const Allocator = std.mem.Allocator;
const builtin = @import("builtin");

const buf = @import("buffer.zig");
const cha = @import("change.zig");
const core = @import("core.zig");
const FatalError = core.FatalError;
const inp = @import("input.zig");
const log = @import("log.zig");
const lsp = @import("lsp.zig");
const main = @import("main.zig");
const ter = @import("terminal.zig");
const cmd = @import("ui/command_line.zig");
const cmp = @import("ui/completion_menu.zig");
const fzf = @import("ui/fzf.zig");
const uni = @import("unicode.zig");
const ur = @import("uri.zig");

<<<<<<< HEAD
pub const config = Config{
    .end_of_buffer_char = null,
    .centering_width = null,
};

pub const Config = struct {
    /// Char to denote terminal lines after end of buffer
    /// See vim's :h fillchars -> eob
    end_of_buffer_char: ?u8,
    /// Imaginary width of a buffer that should be aligned (padded on the left).
    /// `null` means "no centering".
    /// If >`term_width`, padding is 0,
    /// If <`term_width`, left padding is `(term_width-centering_width)/2`
    centering_width: ?usize,
=======
pub const Config = struct {
    /// Char to denote terminal lines after end of buffer
    /// See vim's :h fillchars -> eob
    pub const end_of_buffer_char: ?u8 = null;
    /// Attempt to find matching pair when cursor is over one of these [start, end] chars
    /// If start == end, will only check forward until first encountered match
    pub const matching_pair_chars: ?[]const [2]u21 = &.{ .{ '{', '}' }, .{ '[', ']' }, .{ '(', ')' }, .{ '<', '>' }, .{ '|', '|' } };
>>>>>>> 85a29f11
};

pub const Dirty = struct {
    input: bool = false,
    draw: bool = false,
    cursor: bool = false,
    completion: bool = false,
};

pub const DotRepeat = enum {
    outside,
    inside,
    commit_ready,
    executing,
};

pub const Editor = struct {
    /// List of buffers
    /// Must be always sorted recent-first
    buffers: std.array_list.Aligned(*buf.Buffer, null) = .empty,
    active_buffer: *buf.Buffer = undefined,
    dirty: Dirty,
    completion_menu: cmp.CompletionMenu,
    command_line: cmd.CommandLine,
    lsp_connections: std.StringHashMap(lsp.LspConnection),
    messages: std.array_list.Aligned([]const u8, null) = .empty,
    message_read_idx: usize = 0,
    hover_contents: ?[]const u8 = null,
    key_queue: std.array_list.Aligned(inp.Key, null) = .empty,
    dot_repeat_input: std.array_list.Aligned(inp.Key, null) = .empty,
    dot_repeat_input_uncommitted: std.array_list.Aligned(inp.Key, null) = .empty,
    dot_repeat_state: DotRepeat = .outside,
    find_query: ?[]const u21 = null,
    recording_macro: ?u8 = null,
    macros: std.AutoHashMap(u8, std.array_list.Aligned(inp.Key, null)),
    allocator: Allocator,

    pub fn init(allocator: Allocator) !Editor {
        const editor = Editor{
            .dirty = .{},
            .completion_menu = cmp.CompletionMenu.init(allocator),
            .command_line = cmd.CommandLine.init(allocator),
            .lsp_connections = std.StringHashMap(lsp.LspConnection).init(allocator),
            .macros = std.AutoHashMap(u8, std.array_list.Aligned(inp.Key, null)).init(allocator),
            .allocator = allocator,
        };
        return editor;
    }

    pub fn openBuffer(self: *Editor, uri: []const u8) !void {
        if (self.buffers.items.len > 0 and std.mem.eql(u8, self.active_buffer.uri, uri)) return;
        defer self.resetHover();
        if (self.findBufferByUri(uri)) |existing| {
            log.debug(@This(), "opening existing buffer {s}\n", .{uri});
            // reinsert to maintain recent-first order
            const existing_idx = std.mem.indexOfScalar(*buf.Buffer, self.buffers.items, existing).?;
            _ = self.buffers.orderedRemove(existing_idx);
            try self.buffers.insert(self.allocator, 0, existing);
            self.active_buffer = existing;
            main.editor.dirty.draw = true;
            return;
        }
        log.debug(@This(), "opening new buffer {s}\n", .{uri});
        const b = try buf.Buffer.init(self.allocator, uri);
        var buffer = try self.allocator.create(buf.Buffer);
        buffer.* = b;

        try self.buffers.insert(self.allocator, 0, buffer);
        self.active_buffer = buffer;
        main.editor.dirty.draw = true;

        const lsp_configs = try lsp.findLspsByFileType(self.allocator, buffer.file_type.name);
        defer self.allocator.free(lsp_configs);
        for (lsp_configs) |lsp_conf| {
            const ftype = buffer.file_type.name;
            if (!self.lsp_connections.contains(ftype)) {
                const conn = try lsp.LspConnection.connect(self.allocator, lsp_conf);
                try self.lsp_connections.put(ftype, conn);
            }
            const conn = self.lsp_connections.getPtr(ftype).?;
            conn.thread = try std.Thread.spawn(.{}, lsp.LspConnection.lspLoop, .{conn});

            try buffer.lsp_connections.append(self.allocator, conn);
            try conn.buffers.append(self.allocator, buffer);
            log.debug(@This(), "attached buffer {s} to lsp {s}\n", .{ uri, conn.config.name });
            if (conn.status == .initialized) try conn.didOpen(buffer);
        }
    }

    pub fn findBufferByUri(self: *Editor, uri: []const u8) ?*buf.Buffer {
        for (self.buffers.items) |buffer| {
            if (std.mem.eql(u8, buffer.uri, uri)) {
                return buffer;
            }
        }
        return null;
    }

    pub fn openScratch(self: *Editor, content: ?[]const u8) !void {
        defer self.resetHover();
        const buffer = try self.allocator.create(buf.Buffer);
        buffer.* = try buf.Buffer.initScratch(self.allocator, content orelse "");
        log.debug(@This(), "opening scratch {s}\n", .{buffer.path});

        try self.buffers.insert(self.allocator, 0, buffer);
        self.active_buffer = buffer;
        main.editor.dirty.draw = true;
    }

    pub fn deinit(self: *Editor) void {
        for (self.buffers.items) |buffer| {
            buffer.deinit();
            self.allocator.destroy(buffer);
        }
        self.buffers.deinit(self.allocator);

        self.completion_menu.deinit();
        self.command_line.deinit();

        {
            var val_iter = self.lsp_connections.valueIterator();
            while (val_iter.next()) |conn| conn.deinit();
        }
        self.lsp_connections.deinit();

        for (self.messages.items) |message| {
            self.allocator.free(message);
        }
        self.messages.deinit(self.allocator);

        self.resetHover();

        self.key_queue.deinit(self.allocator);
        self.dot_repeat_input.deinit(self.allocator);
        self.dot_repeat_input_uncommitted.deinit(self.allocator);

        if (self.find_query) |fq| self.allocator.free(fq);

        {
            var iter = self.macros.valueIterator();
            while (iter.next()) |keys| keys.deinit(self.allocator);
            self.macros.deinit();
        }
    }

    pub fn pickFile(self: *Editor) !void {
        const path = try fzf.pickFile(self.allocator);
        defer self.allocator.free(path);
        log.debug(@This(), "picked path: {s}\n", .{path});
        try self.openBuffer(try ur.fromRelativePath(self.allocator, path));
    }

    pub fn findInFiles(self: *Editor) !void {
        const find_result = fzf.findInFiles(self.allocator) catch return;
        defer self.allocator.free(find_result.path);
        log.debug(@This(), "find result: {}\n", .{find_result});
        try self.openBuffer(try ur.fromRelativePath(self.allocator, find_result.path));
        self.active_buffer.moveCursor(find_result.position);
    }

    pub fn pickBuffer(self: *Editor) !void {
        const buf_path = fzf.pickBuffer(self.allocator, self.buffers.items) catch return;
        defer self.allocator.free(buf_path);
        log.debug(@This(), "picked buffer: {s}\n", .{buf_path});
        try self.openBuffer(try ur.fromRelativePath(self.allocator, buf_path));
    }

    pub fn updateInput(self: *Editor) !void {
        var codes_writer: std.io.Writer.Allocating = .init(self.allocator);
        defer codes_writer.deinit();
        try ter.getCodes(&codes_writer.writer, main.tty_in);
        const codes = codes_writer.written();
        if (codes.len == 0) return;

        main.editor.dirty.input = true;
        const new_keys = try ter.getKeys(self.allocator, codes);
        defer self.allocator.free(new_keys);
        try main.editor.key_queue.appendSlice(self.allocator, new_keys);
    }

    pub fn disconnect(self: *Editor) !void {
        while (self.lsp_connections.count() > 0) {
            var iter = self.lsp_connections.iterator();
            while (iter.next()) |entry| {
                const conn = entry.value_ptr;
                switch (conn.status) {
                    .created, .initialized => {
                        log.debug(@This(), "disconnecting lsp client\n", .{});
                        try conn.disconnect();
                    },
                    .disconnecting => {
                        if (conn.exitCode()) |code| {
                            log.info(@This(), "lsp server terminated with code: {}\n", .{code});
                            conn.status = .closed;
                        } else {
                            if (conn.wait_fuel > 0) {
                                log.trace(@This(), "waiting for lsp server termination: {s}\n", .{conn.config.name});
                                conn.wait_fuel -= 1;
                            } else {
                                log.info(@This(), "lsp server failed to terminate in time, forcing\n", .{});
                                _ = conn.child.kill() catch {};
                                conn.status = .closed;
                            }
                        }
                    },
                    .closed => {
                        conn.thread.join();
                        conn.deinit();
                        _ = self.lsp_connections.remove(entry.key_ptr.*);
                    },
                }
            }
            std.Thread.sleep(main.sleep_ns);
        }
    }

    pub fn startMacro(self: *Editor, name: u8) !void {
        if (self.recording_macro) |m| {
            try self.sendMessageFmt("already recording @{c}", .{m});
            return;
        }
        self.recording_macro = name;
        try self.sendMessageFmt("recording @{c}", .{name});
    }

    pub fn recordMacro(self: *Editor) !void {
        if (self.recording_macro) |name| {
            var macro = self.macros.getPtr(name).?;
            // drop first two keys since these mean "start recording"
            for (0..2) |_| _ = macro.orderedRemove(0);
            try self.sendMessageFmt("recorded @{c}", .{name});
            if (log.enabled(.debug)) {
                var keys_str: std.io.Writer.Allocating = .init(self.allocator);
                defer keys_str.deinit();
                for (macro.items) |key| {
                    try keys_str.writer.print("{f}", .{key});
                }
                log.debug(@This(), "@{c}: \"{s}\"\n", .{ name, keys_str.written() });
            }
            self.recording_macro = null;
        }
    }

    pub fn recordMacroKey(self: *Editor, key: inp.Key) !void {
        if (self.recording_macro) |name| {
            const gop = try self.macros.getOrPut(name);
            if (!gop.found_existing) gop.value_ptr.* = .empty;
            try gop.value_ptr.append(self.allocator, key);
        }
    }

    pub fn replayMacro(self: *Editor, name: u8, keys_consumed: usize) !void {
        if (self.recording_macro) |m| {
            // replaying macros while recording a macro is a tricky case, skip it
            log.warn(@This(), "attempt to replay macro @{c} while recording @{}\n", .{ name, m });
            return;
        }
        if (self.macros.get(name)) |macro| {
            if (log.enabled(.debug)) {
                log.debug(@This(), "replaying macro @{c} \"", .{name});
                for (macro.items) |k| log.errPrint("{f}", .{k});
                log.errPrint("\"\n", .{});
            }
            try self.key_queue.insertSlice(self.allocator, keys_consumed, macro.items);
        } else {
            try self.sendMessageFmt("no macro @{c}", .{name});
        }
    }

    pub fn sendMessageFmt(self: *Editor, comptime fmt: []const u8, args: anytype) FatalError!void {
        const msg = try std.fmt.allocPrint(self.allocator, fmt, args);
        defer self.allocator.free(msg);
        try main.editor.sendMessage(msg);
    }

    pub fn sendMessage(self: *Editor, msg: []const u8) FatalError!void {
        log.info(@This(), "message: {s}\n", .{msg});
        main.editor.dismissMessage();
        try self.messages.append(self.allocator, try self.allocator.dupe(u8, msg));
        self.dirty.draw = true;
    }

    pub fn dismissMessage(self: *Editor) void {
        if (self.message_read_idx == self.messages.items.len) return;
        self.message_read_idx = self.messages.items.len;
        self.dirty.draw = true;
    }

    pub fn closeBuffer(self: *Editor, force: bool) !void {
        const closing_buf = self.active_buffer;
        const allow_close_without_saving = force or closing_buf.scratch;
        if (!allow_close_without_saving and closing_buf.file_history_index != closing_buf.history_index) {
            try self.sendMessage("buffer has unsaved changes");
            return;
        }
        log.debug(@This(), "closing buffer: {s}\n", .{closing_buf.uri});
        defer self.allocator.destroy(closing_buf);
        defer closing_buf.deinit();
        std.debug.assert(closing_buf == self.buffers.items[0]);
        _ = self.buffers.orderedRemove(0);
        if (self.buffers.items.len == 0) return;
        try self.openBuffer(self.buffers.items[0].uri);
    }

    pub fn resetHover(self: *Editor) void {
        if (self.hover_contents) |c| {
            self.hover_contents = null;
            self.allocator.free(c);
            main.editor.dirty.draw = true;
        }
    }

    pub fn writeInputString(self: *Editor, str: []const u8) FatalError!void {
        const keys = try ter.getKeys(self.allocator, str);
        defer self.allocator.free(keys);
        try self.key_queue.appendSlice(keys);
        self.dirty.input = true;
    }

    pub fn dotRepeatReset(self: *Editor) void {
        if (self.dot_repeat_state == .executing) return;
        self.dot_repeat_input_uncommitted.clearRetainingCapacity();
        self.dot_repeat_state = .outside;
    }

    pub fn dotRepeatStart(self: *Editor) void {
        if (self.dot_repeat_state == .executing) return;
        log.trace(@This(), "dot repeat start\n", .{});
        self.dot_repeat_input_uncommitted.clearRetainingCapacity();
        self.dot_repeat_state = .inside;
    }

    pub fn dotRepeatInside(self: *Editor) void {
        if (self.dot_repeat_state == .executing) return;
        log.trace(@This(), "dot repeat outside\n", .{});
        self.dot_repeat_state = .inside;
    }

    pub fn dotRepeatOutside(self: *Editor) void {
        if (self.dot_repeat_state == .executing) return;
        log.trace(@This(), "dot repeat outside\n", .{});
        self.dot_repeat_state = .outside;
    }

    pub fn dotRepeatExecuted(self: *Editor) void {
        log.trace(@This(), "dot repeat commit executed\n", .{});
        if (self.dot_repeat_state == .executing) self.dot_repeat_state = .outside;
    }

    pub fn dotRepeatCommitReady(self: *Editor) void {
        if (self.dot_repeat_state == .executing) return;
        self.dot_repeat_state = .commit_ready;
        log.trace(@This(), "dot repeat commit ready\n", .{});
    }

    pub fn dotRepeatCommit(self: *Editor) FatalError!void {
        std.debug.assert(self.dot_repeat_state == .commit_ready);
        log.trace(@This(), "dot repeat commit\n", .{});

        self.dot_repeat_input.clearRetainingCapacity();
        try self.dot_repeat_input.appendSlice(self.allocator, self.dot_repeat_input_uncommitted.items);
        self.dot_repeat_input_uncommitted.clearRetainingCapacity();
        self.dot_repeat_state = .outside;
    }

    pub fn dotRepeat(self: *Editor, keys_consumed: usize) FatalError!void {
        if (self.dot_repeat_input.items.len > 0) {
            if (log.enabled(.debug)) {
                log.debug(@This(), "dot repeat of \"", .{});
                for (self.dot_repeat_input.items) |k| log.errPrint("{f}", .{k});
                log.errPrint("\"\n", .{});
            }
            try self.key_queue.insertSlice(self.allocator, keys_consumed, self.dot_repeat_input.items);
            self.dot_repeat_state = .executing;
        }
    }

    pub fn handleCmd(self: *Editor) !void {
        const buffer = self.active_buffer;
        switch (self.command_line.command.?) {
            .find => {
                if (self.find_query) |fq| self.allocator.free(fq);
                self.find_query = try self.allocator.dupe(u21, self.command_line.content.items);
                try buffer.findNext(self.find_query.?, true);
            },
            .rename => {
                for (buffer.lsp_connections.items) |conn| {
                    const new_text_b = try uni.unicodeToBytes(buffer.allocator, self.command_line.content.items);
                    defer buffer.allocator.free(new_text_b);
                    try conn.rename(new_text_b);
                }
            },
            .pipe => {
                try buffer.pipe(self.command_line.content.items);
                try buffer.enterMode(.normal);
            },
        }
        self.command_line.close();
    }

    // TODO: apply another dummy edit that resets cursor position back to `old_cursor`
    // because now redoing workspace edit jumps the cursor
    pub fn applyWorkspaceEdit(self: *Editor, workspace_edit: lsp.types.WorkspaceEdit) !void {
        const old_buffer = self.active_buffer;
        const old_cursor = old_buffer.cursor;
        const old_offset = old_buffer.offset;
        log.debug(@This(), "workspace edit: {}\n", .{workspace_edit});
        if (workspace_edit.changes) |changes| {
            var change_iter = changes.map.iterator();
            while (change_iter.next()) |entry| {
                const change_uri = entry.key_ptr.*;
                const text_edits = entry.value_ptr.*;
                try self.openBuffer(change_uri);
                const buffer = self.active_buffer;
                try buffer.applyTextEdits(text_edits);
                try buffer.commitChanges();
            }
        }
        if (workspace_edit.documentChanges) |changes| {
            for (changes) |change| {
                switch (change) {
                    .TextDocumentEdit => |docEdit| {
                        try self.openBuffer(docEdit.textDocument.uri);
                        const buffer = self.active_buffer;
                        try buffer.applyTextEditsMaybeAnnotated(@ptrCast(docEdit.edits));
                        try buffer.commitChanges();
                    },
                    else => {
                        log.warn(@This(), "unsupported change type {s}\n", .{@tagName(change)});
                    },
                }
            }
        }
        self.active_buffer = old_buffer;
        // TODO: attempt to keep cursor at the same semantic place
        self.active_buffer.moveCursor(old_cursor);
        self.active_buffer.offset = old_offset;
        self.dirty.draw = true;
    }
};<|MERGE_RESOLUTION|>--- conflicted
+++ resolved
@@ -17,22 +17,6 @@
 const uni = @import("unicode.zig");
 const ur = @import("uri.zig");
 
-<<<<<<< HEAD
-pub const config = Config{
-    .end_of_buffer_char = null,
-    .centering_width = null,
-};
-
-pub const Config = struct {
-    /// Char to denote terminal lines after end of buffer
-    /// See vim's :h fillchars -> eob
-    end_of_buffer_char: ?u8,
-    /// Imaginary width of a buffer that should be aligned (padded on the left).
-    /// `null` means "no centering".
-    /// If >`term_width`, padding is 0,
-    /// If <`term_width`, left padding is `(term_width-centering_width)/2`
-    centering_width: ?usize,
-=======
 pub const Config = struct {
     /// Char to denote terminal lines after end of buffer
     /// See vim's :h fillchars -> eob
@@ -40,7 +24,11 @@
     /// Attempt to find matching pair when cursor is over one of these [start, end] chars
     /// If start == end, will only check forward until first encountered match
     pub const matching_pair_chars: ?[]const [2]u21 = &.{ .{ '{', '}' }, .{ '[', ']' }, .{ '(', ')' }, .{ '<', '>' }, .{ '|', '|' } };
->>>>>>> 85a29f11
+    /// Imaginary width of a buffer that should be aligned (padded on the left).
+    /// `null` means "no centering".
+    /// If >`term_width`, padding is 0,
+    /// If <`term_width`, left padding is `(term_width-centering_width)/2`
+    pub const centering_width: ?usize = null;
 };
 
 pub const Dirty = struct {
