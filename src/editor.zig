--- conflicted
+++ resolved
@@ -19,12 +19,14 @@
 
 pub const config = Config{
     .end_of_buffer_char = null,
+    .autosave = false,
 };
 
 pub const Config = struct {
     /// Char to denote terminal lines after end of buffer
     /// See vim's :h fillchars -> eob
     end_of_buffer_char: ?u8,
+    autosave: bool,
 };
 
 pub const Dirty = struct {
@@ -41,16 +43,6 @@
     executing,
 };
 
-<<<<<<< HEAD
-pub const Config = struct {
-    autosave: bool = false,
-    /// Char to denote terminal lines after end of buffer
-    /// See vim's :h fillchars -> eob
-    end_of_buffer_char: ?u8 = null,
-};
-
-=======
->>>>>>> 44979365
 pub const Editor = struct {
     /// List of buffers
     /// Must be always sorted recent-first
