const std = @import("std");
const Allocator = std.mem.Allocator;
const builtin = @import("builtin");

const buf = @import("buffer.zig");
const cha = @import("change.zig");
const core = @import("core.zig");
const FatalError = core.FatalError;
const inp = @import("input.zig");
const log = @import("log.zig");
const lsp = @import("lsp.zig");
const main = @import("main.zig");
const ter = @import("terminal.zig");
const cmd = @import("ui/command_line.zig");
const cmp = @import("ui/completion_menu.zig");
const act = @import("ui/code_action.zig");
const fzf = @import("ui/fzf.zig");
const uni = @import("unicode.zig");
const ur = @import("uri.zig");

pub const Config = struct {
    pub const autosave: bool = true;
    /// Char to denote terminal lines after end of buffer
    /// See vim's :h fillchars -> eob
    pub const end_of_buffer_char: ?u8 = null;
<<<<<<< HEAD
    /// Imaginary width of a buffer that should be aligned (padded on the left).
    /// `null` means "no centering".
    /// If >`term_width`, padding is 0,
    /// If <`term_width`, left padding is `(term_width-centering_width)/2`
    pub const centering_width: ?usize = 140;
    pub const number_line_mode: NumberLineMode = .relative;
    /// In buffers with TS indent support, autoindent inserted newline
    pub const indent_newline: bool = true;
    /// In buffers with TS indent support, reindent current line upon insertion of one of `reindent_block_end_chars`
    pub const reindent_block_end: bool = true;

    pub const reindent_block_end_chars: []const u21 = &.{ '}', ']', ')' };
};

pub const NumberLineMode = enum {
    absolute,
    relative,
=======
    /// Attempt to find matching pair when cursor is over one of these [start, end] chars
    /// If start == end, will only check forward until first encountered match
    pub const matching_pair_chars: ?[]const [2]u21 = &.{ .{ '{', '}' }, .{ '[', ']' }, .{ '(', ')' }, .{ '<', '>' }, .{ '|', '|' } };
>>>>>>> 49138f49
};

pub const Dirty = struct {
    input: bool = false,
    draw: bool = false,
    cursor: bool = false,
    completion: bool = false,
};

pub const DotRepeat = enum {
    outside,
    inside,
    commit_ready,
    executing,
};

pub const Editor = struct {
    /// List of buffers
    /// Must be always sorted recent-first
    buffers: std.array_list.Aligned(*buf.Buffer, null) = .empty,
    active_buffer: *buf.Buffer = undefined,
    dirty: Dirty,
    completion_menu: cmp.CompletionMenu,
    command_line: cmd.CommandLine,
    lsp_connections: std.StringHashMap(lsp.LspConnection),
    messages: std.array_list.Aligned([]const u8, null) = .empty,
    message_read_idx: usize = 0,
    hover_contents: ?[]const u8 = null,
    code_actions: ?[]const act.CodeAction = null,
    key_queue: std.array_list.Aligned(inp.Key, null) = .empty,
    dot_repeat_input: std.array_list.Aligned(inp.Key, null) = .empty,
    dot_repeat_input_uncommitted: std.array_list.Aligned(inp.Key, null) = .empty,
    dot_repeat_state: DotRepeat = .outside,
    find_query: ?[]const u21 = null,
    recording_macro: ?u8 = null,
    macros: std.AutoHashMap(u8, std.array_list.Aligned(inp.Key, null)),
    allocator: Allocator,

    pub fn init(allocator: Allocator) !Editor {
        const editor = Editor{
            .dirty = .{},
            .completion_menu = cmp.CompletionMenu.init(allocator),
            .command_line = cmd.CommandLine.init(allocator),
            .lsp_connections = std.StringHashMap(lsp.LspConnection).init(allocator),
            .macros = std.AutoHashMap(u8, std.array_list.Aligned(inp.Key, null)).init(allocator),
            .allocator = allocator,
        };
        return editor;
    }

    pub fn openBuffer(self: *Editor, uri: []const u8) !void {
        if (self.buffers.items.len > 0 and std.mem.eql(u8, self.active_buffer.uri, uri)) return;
        defer self.resetHover();
        if (self.findBufferByUri(uri)) |existing| {
            log.debug(@This(), "opening existing buffer {s}\n", .{uri});
            // reinsert to maintain recent-first order
            const existing_idx = std.mem.indexOfScalar(*buf.Buffer, self.buffers.items, existing).?;
            _ = self.buffers.orderedRemove(existing_idx);
            try self.buffers.insert(self.allocator, 0, existing);
            self.active_buffer = existing;
            main.editor.dirty.draw = true;
            return;
        }
        log.debug(@This(), "opening new buffer {s}\n", .{uri});
        const b = try buf.Buffer.init(self.allocator, uri);
        var buffer = try self.allocator.create(buf.Buffer);
        buffer.* = b;

        try buffer.updateGitHunks();

        try self.buffers.insert(self.allocator, 0, buffer);
        self.active_buffer = buffer;
        main.editor.dirty.draw = true;

        const lsp_configs = try lsp.findLspsByFileType(self.allocator, buffer.file_type.name);
        defer self.allocator.free(lsp_configs);
        for (lsp_configs) |lsp_conf| {
            const ftype = buffer.file_type.name;
            if (!self.lsp_connections.contains(ftype)) {
                const conn = try lsp.LspConnection.connect(self.allocator, lsp_conf);
                try self.lsp_connections.put(ftype, conn);
            }
            const conn = self.lsp_connections.getPtr(ftype).?;
            conn.thread = try std.Thread.spawn(.{}, lsp.LspConnection.lspLoop, .{conn});

            try buffer.lsp_connections.append(self.allocator, conn);
            try conn.buffers.append(self.allocator, buffer);
            log.debug(@This(), "attached buffer {s} to lsp {s}\n", .{ uri, conn.config.name });
            if (conn.status == .Initialized) try conn.didOpen(buffer);
        }
    }

    pub fn findBufferByUri(self: *Editor, uri: []const u8) ?*buf.Buffer {
        for (self.buffers.items) |buffer| {
            if (std.mem.eql(u8, buffer.uri, uri)) {
                return buffer;
            }
        }
        return null;
    }

    pub fn openScratch(self: *Editor, content: ?[]const u8) !void {
        defer self.resetHover();
        const buffer = try self.allocator.create(buf.Buffer);
        buffer.* = try buf.Buffer.initScratch(self.allocator, content orelse "");
        log.debug(@This(), "opening scratch {s}\n", .{buffer.path});

        try self.buffers.insert(self.allocator, 0, buffer);
        self.active_buffer = buffer;
        main.editor.dirty.draw = true;
    }

    pub fn deinit(self: *Editor) void {
        for (self.buffers.items) |buffer| {
            buffer.deinit();
            self.allocator.destroy(buffer);
        }
        self.buffers.deinit(self.allocator);

        self.completion_menu.deinit();
        self.command_line.deinit();

        {
            var val_iter = self.lsp_connections.valueIterator();
            while (val_iter.next()) |conn| conn.deinit();
        }
        self.lsp_connections.deinit();

        for (self.messages.items) |message| {
            self.allocator.free(message);
        }
        self.messages.deinit(self.allocator);

        self.resetHover();
        self.resetCodeActions();

        self.key_queue.deinit(self.allocator);
        self.dot_repeat_input.deinit(self.allocator);
        self.dot_repeat_input_uncommitted.deinit(self.allocator);

        if (self.find_query) |fq| self.allocator.free(fq);

        {
            var iter = self.macros.valueIterator();
            while (iter.next()) |keys| keys.deinit(self.allocator);
            self.macros.deinit();
        }
    }

    pub fn pickFile(self: *Editor) !void {
        const path = try fzf.pickFile(self.allocator);
        defer self.allocator.free(path);
        log.debug(@This(), "picked path: {s}\n", .{path});
        try self.openBuffer(try ur.fromRelativePath(self.allocator, path));
    }

    pub fn findInFiles(self: *Editor) !void {
        const find_result = fzf.findInFiles(self.allocator) catch return;
        defer self.allocator.free(find_result.path);
        log.debug(@This(), "find result: {}\n", .{find_result});
        try self.openBuffer(try ur.fromRelativePath(self.allocator, find_result.path));
        self.active_buffer.moveCursor(find_result.position);
    }

    pub fn pickBuffer(self: *Editor) !void {
        const buf_path = fzf.pickBuffer(self.allocator, self.buffers.items) catch return;
        defer self.allocator.free(buf_path);
        log.debug(@This(), "picked buffer: {s}\n", .{buf_path});
        try self.openBuffer(try ur.fromRelativePath(self.allocator, buf_path));
    }

    pub fn updateInput(self: *Editor) !void {
        var codes_writer: std.io.Writer.Allocating = .init(self.allocator);
        defer codes_writer.deinit();
        try ter.getCodes(&codes_writer.writer, main.tty_in);
        const codes = codes_writer.written();
        if (codes.len == 0) return;

        main.editor.dirty.input = true;
        const new_keys = try ter.getKeys(self.allocator, codes);
        defer self.allocator.free(new_keys);
        try main.editor.key_queue.appendSlice(self.allocator, new_keys);
    }

    pub fn disconnect(self: *Editor) !void {
        while (self.lsp_connections.count() > 0) {
            var iter = self.lsp_connections.iterator();
            while (iter.next()) |entry| {
                const conn = entry.value_ptr;
                switch (conn.status) {
                    .Created, .Initialized => {
                        log.debug(@This(), "disconnecting lsp client\n", .{});
                        try conn.disconnect();
                    },
                    .Disconnecting => {
                        if (conn.exitCode()) |code| {
                            log.info(@This(), "lsp server terminated with code: {}\n", .{code});
                            conn.status = .Closed;
                        } else {
                            if (conn.wait_fuel > 0) {
                                log.trace(@This(), "waiting for lsp server termination: {s}\n", .{conn.config.name});
                                conn.wait_fuel -= 1;
                            } else {
                                log.info(@This(), "lsp server failed to terminate in time, forcing\n", .{});
                                _ = conn.child.kill() catch {};
                                conn.status = .Closed;
                            }
                        }
                    },
                    .Closed => {
                        conn.thread.join();
                        conn.deinit();
                        _ = self.lsp_connections.remove(entry.key_ptr.*);
                    },
                }
            }
            std.Thread.sleep(main.sleep_ns);
        }
    }

    pub fn startMacro(self: *Editor, name: u8) !void {
        if (self.recording_macro) |m| {
            try self.sendMessageFmt("already recording @{c}", .{m});
            return;
        }
        self.recording_macro = name;
        try self.sendMessageFmt("recording @{c}", .{name});
    }

    pub fn recordMacro(self: *Editor) !void {
        if (self.recording_macro) |name| {
            var macro = self.macros.getPtr(name).?;
            // drop first two keys since these mean "start recording"
            for (0..2) |_| _ = macro.orderedRemove(0);
            try self.sendMessageFmt("recorded @{c}", .{name});
            if (log.enabled(.debug)) {
                var keys_str: std.io.Writer.Allocating = .init(self.allocator);
                defer keys_str.deinit();
                for (macro.items) |key| {
                    try keys_str.writer.print("{f}", .{key});
                }
                log.debug(@This(), "@{c}: \"{s}\"\n", .{ name, keys_str.written() });
            }
            self.recording_macro = null;
        }
    }

    pub fn recordMacroKey(self: *Editor, key: inp.Key) !void {
        if (self.recording_macro) |name| {
            const gop = try self.macros.getOrPut(name);
            if (!gop.found_existing) gop.value_ptr.* = .empty;
            try gop.value_ptr.append(self.allocator, key);
        }
    }

    pub fn replayMacro(self: *Editor, name: u8, keys_consumed: usize) !void {
        if (self.recording_macro) |m| {
            // replaying macros while recording a macro is a tricky case, skip it
            log.warn(@This(), "attempt to replay macro @{c} while recording @{}\n", .{ name, m });
            return;
        }
        if (self.macros.get(name)) |macro| {
            if (log.enabled(.debug)) {
                log.debug(@This(), "replaying macro @{c} \"", .{name});
                for (macro.items) |k| log.errPrint("{f}", .{k});
                log.errPrint("\"\n", .{});
            }
            try self.key_queue.insertSlice(self.allocator, keys_consumed, macro.items);
        } else {
            try self.sendMessageFmt("no macro @{c}", .{name});
        }
    }

    pub fn sendMessageFmt(self: *Editor, comptime fmt: []const u8, args: anytype) FatalError!void {
        const msg = try std.fmt.allocPrint(self.allocator, fmt, args);
        defer self.allocator.free(msg);
        try main.editor.sendMessage(msg);
    }

    pub fn sendMessage(self: *Editor, msg: []const u8) FatalError!void {
        log.info(@This(), "message: {s}\n", .{msg});
        main.editor.dismissMessage();
        try self.messages.append(self.allocator, try self.allocator.dupe(u8, msg));
        self.dirty.draw = true;
    }

    pub fn dismissMessage(self: *Editor) void {
        if (self.message_read_idx == self.messages.items.len) return;
        self.message_read_idx = self.messages.items.len;
        self.dirty.draw = true;
    }

    pub fn closeBuffer(self: *Editor, force: bool) !void {
        const closing_buf = self.active_buffer;
        const allow_close_without_saving = force or closing_buf.scratch;
        if (!allow_close_without_saving and closing_buf.file_history_index != closing_buf.history_index) {
            try self.sendMessage("buffer has unsaved changes");
            return;
        }
        log.debug(@This(), "closing buffer: {s}\n", .{closing_buf.uri});
        defer self.allocator.destroy(closing_buf);
        defer closing_buf.deinit();
        std.debug.assert(closing_buf == self.buffers.items[0]);
        _ = self.buffers.orderedRemove(0);
        if (self.buffers.items.len == 0) return;
        try self.openBuffer(self.buffers.items[0].uri);
    }

    pub fn resetHover(self: *Editor) void {
        if (self.hover_contents) |c| {
            self.hover_contents = null;
            self.allocator.free(c);
            main.editor.dirty.draw = true;
        }
    }

    pub fn resetCodeActions(self: *Editor) void {
        if (self.code_actions) |code_actions| {
            for (code_actions) |code_action| code_action.deinit();
            self.allocator.free(code_actions);
            self.code_actions = null;
            main.editor.dirty.draw = true;
        }
    }

    pub fn writeInputString(self: *Editor, str: []const u8) FatalError!void {
        const keys = try ter.getKeys(self.allocator, str);
        defer self.allocator.free(keys);
        try self.key_queue.appendSlice(keys);
        self.dirty.input = true;
    }

    pub fn dotRepeatReset(self: *Editor) void {
        if (self.dot_repeat_state == .executing) return;
        self.dot_repeat_input_uncommitted.clearRetainingCapacity();
        self.dot_repeat_state = .outside;
    }

    pub fn dotRepeatStart(self: *Editor) void {
        if (self.dot_repeat_state == .executing) return;
        log.trace(@This(), "dot repeat start\n", .{});
        self.dot_repeat_input_uncommitted.clearRetainingCapacity();
        self.dot_repeat_state = .inside;
    }

    pub fn dotRepeatInside(self: *Editor) void {
        if (self.dot_repeat_state == .executing) return;
        log.trace(@This(), "dot repeat outside\n", .{});
        self.dot_repeat_state = .inside;
    }

    pub fn dotRepeatOutside(self: *Editor) void {
        if (self.dot_repeat_state == .executing) return;
        log.trace(@This(), "dot repeat outside\n", .{});
        self.dot_repeat_state = .outside;
    }

    pub fn dotRepeatExecuted(self: *Editor) void {
        log.trace(@This(), "dot repeat commit executed\n", .{});
        if (self.dot_repeat_state == .executing) self.dot_repeat_state = .outside;
    }

    pub fn dotRepeatCommitReady(self: *Editor) void {
        if (self.dot_repeat_state == .executing) return;
        self.dot_repeat_state = .commit_ready;
        log.trace(@This(), "dot repeat commit ready\n", .{});
    }

    pub fn dotRepeatCommit(self: *Editor) FatalError!void {
        std.debug.assert(self.dot_repeat_state == .commit_ready);
        log.trace(@This(), "dot repeat commit\n", .{});

        self.dot_repeat_input.clearRetainingCapacity();
        try self.dot_repeat_input.appendSlice(self.allocator, self.dot_repeat_input_uncommitted.items);
        self.dot_repeat_input_uncommitted.clearRetainingCapacity();
        self.dot_repeat_state = .outside;
    }

    pub fn dotRepeat(self: *Editor, keys_consumed: usize) FatalError!void {
        if (self.dot_repeat_input.items.len > 0) {
            if (log.enabled(.debug)) {
                log.debug(@This(), "dot repeat of \"", .{});
                for (self.dot_repeat_input.items) |k| log.errPrint("{f}", .{k});
                log.errPrint("\"\n", .{});
            }
            try self.key_queue.insertSlice(self.allocator, keys_consumed, self.dot_repeat_input.items);
            self.dot_repeat_state = .executing;
        }
    }

    pub fn handleCmd(self: *Editor) !void {
        const buffer = self.active_buffer;
        switch (self.command_line.command.?) {
            .find => {
                if (self.find_query) |fq| self.allocator.free(fq);
                self.find_query = try self.allocator.dupe(u21, self.command_line.content.items);
                try buffer.findNext(self.find_query.?, true);
            },
            .rename => {
                for (buffer.lsp_connections.items) |conn| {
                    const new_text_b = try uni.unicodeToBytes(buffer.allocator, self.command_line.content.items);
                    defer buffer.allocator.free(new_text_b);
                    try conn.rename(new_text_b);
                }
            },
            .pipe => {
                try buffer.pipe(self.command_line.content.items);
                try buffer.enterMode(.normal);
            },
        }
        self.command_line.close();
    }

    // TODO: apply another dummy edit that resets cursor position back to `old_cursor`
    // because now redoing workspace edit jumps the cursor
    pub fn applyWorkspaceEdit(self: *Editor, workspace_edit: lsp.types.WorkspaceEdit) !void {
        const old_buffer = self.active_buffer;
        const old_cursor = old_buffer.cursor;
        const old_offset = old_buffer.offset;
        log.debug(@This(), "workspace edit: {}\n", .{workspace_edit});
        if (workspace_edit.changes) |changes| {
            var change_iter = changes.map.iterator();
            while (change_iter.next()) |entry| {
                const change_uri = entry.key_ptr.*;
                const text_edits = entry.value_ptr.*;
                try self.openBuffer(change_uri);
                const buffer = self.active_buffer;
                try buffer.applyTextEdits(text_edits);
                try buffer.commitChanges();
            }
        }
        if (workspace_edit.documentChanges) |changes| {
            for (changes) |change| {
                switch (change) {
                    .TextDocumentEdit => |docEdit| {
                        try self.openBuffer(docEdit.textDocument.uri);
                        const buffer = self.active_buffer;
                        try buffer.applyTextEditsMaybeAnnotated(@ptrCast(docEdit.edits));
                        try buffer.commitChanges();
                    },
                    else => {
                        log.warn(@This(), "unsupported change type {s}\n", .{@tagName(change)});
                    },
                }
            }
        }
        self.active_buffer = old_buffer;
        // TODO: attempt to keep cursor at the same semantic place
        self.active_buffer.moveCursor(old_cursor);
        self.active_buffer.offset = old_offset;
        self.dirty.draw = true;
    }
};<|MERGE_RESOLUTION|>--- conflicted
+++ resolved
@@ -23,7 +23,9 @@
     /// Char to denote terminal lines after end of buffer
     /// See vim's :h fillchars -> eob
     pub const end_of_buffer_char: ?u8 = null;
-<<<<<<< HEAD
+    /// Attempt to find matching pair when cursor is over one of these [start, end] chars
+    /// If start == end, will only check forward until first encountered match
+    pub const matching_pair_chars: ?[]const [2]u21 = &.{ .{ '{', '}' }, .{ '[', ']' }, .{ '(', ')' }, .{ '<', '>' }, .{ '|', '|' } };
     /// Imaginary width of a buffer that should be aligned (padded on the left).
     /// `null` means "no centering".
     /// If >`term_width`, padding is 0,
@@ -41,11 +43,6 @@
 pub const NumberLineMode = enum {
     absolute,
     relative,
-=======
-    /// Attempt to find matching pair when cursor is over one of these [start, end] chars
-    /// If start == end, will only check forward until first encountered match
-    pub const matching_pair_chars: ?[]const [2]u21 = &.{ .{ '{', '}' }, .{ '[', ']' }, .{ '(', ')' }, .{ '<', '>' }, .{ '|', '|' } };
->>>>>>> 49138f49
 };
 
 pub const Dirty = struct {
