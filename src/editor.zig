const std = @import("std");
const Allocator = std.mem.Allocator;
const builtin = @import("builtin");

const buf = @import("buffer.zig");
const cha = @import("change.zig");
const core = @import("core.zig");
const FatalError = core.FatalError;
const inp = @import("input.zig");
const log = @import("log.zig");
const lsp = @import("lsp.zig");
const main = @import("main.zig");
const ter = @import("terminal.zig");
const cmd = @import("ui/command_line.zig");
const cmp = @import("ui/completion_menu.zig");
const fzf = @import("ui/fzf.zig");
const uni = @import("unicode.zig");
const ur = @import("uri.zig");

pub const config = Config{
    .end_of_buffer_char = null,
};

pub const Config = struct {
    /// Char to denote terminal lines after end of buffer
    /// See vim's :h fillchars -> eob
    end_of_buffer_char: ?u8,
};

pub const Dirty = struct {
    input: bool = false,
    draw: bool = false,
    cursor: bool = false,
    completion: bool = false,
};

pub const DotRepeat = enum {
    outside,
    inside,
    commit_ready,
    executing,
};

<<<<<<< HEAD
pub const Config = struct {
    /// Char to denote terminal lines after end of buffer
    /// See vim's :h fillchars -> eob
    end_of_buffer_char: ?u8 = null,
    /// In buffers with TS indent support, autoindent inserted newline
    indent_newline: bool = false,
    /// In buffers with TS indent support, reindent current line upon insertion of one of `reindent_block_end_chars`
    reindent_block_end: bool = false,

    pub const reindent_block_end_chars: []const u21 = &.{ '}', ']', ')' };
};

=======
>>>>>>> 44979365
pub const Editor = struct {
    /// List of buffers
    /// Must be always sorted recent-first
    buffers: std.array_list.Aligned(*buf.Buffer, null) = .empty,
    active_buffer: *buf.Buffer = undefined,
    dirty: Dirty,
    completion_menu: cmp.CompletionMenu,
    command_line: cmd.CommandLine,
    lsp_connections: std.StringHashMap(lsp.LspConnection),
    messages: std.array_list.Aligned([]const u8, null) = .empty,
    message_read_idx: usize = 0,
    hover_contents: ?[]const u8 = null,
    key_queue: std.array_list.Aligned(inp.Key, null) = .empty,
    dot_repeat_input: std.array_list.Aligned(inp.Key, null) = .empty,
    dot_repeat_input_uncommitted: std.array_list.Aligned(inp.Key, null) = .empty,
    dot_repeat_state: DotRepeat = .outside,
    find_query: ?[]const u21 = null,
    recording_macro: ?u8 = null,
    macros: std.AutoHashMap(u8, std.array_list.Aligned(inp.Key, null)),
    allocator: Allocator,

    pub fn init(allocator: Allocator) !Editor {
        const editor = Editor{
            .dirty = .{},
            .completion_menu = cmp.CompletionMenu.init(allocator),
            .command_line = cmd.CommandLine.init(allocator),
            .lsp_connections = std.StringHashMap(lsp.LspConnection).init(allocator),
            .macros = std.AutoHashMap(u8, std.array_list.Aligned(inp.Key, null)).init(allocator),
            .allocator = allocator,
        };
        return editor;
    }

    pub fn openBuffer(self: *Editor, uri: []const u8) !void {
        if (self.buffers.items.len > 0 and std.mem.eql(u8, self.active_buffer.uri, uri)) return;
        defer self.resetHover();
        if (self.findBufferByUri(uri)) |existing| {
            log.debug(@This(), "opening existing buffer {s}\n", .{uri});
            // reinsert to maintain recent-first order
            const existing_idx = std.mem.indexOfScalar(*buf.Buffer, self.buffers.items, existing).?;
            _ = self.buffers.orderedRemove(existing_idx);
            try self.buffers.insert(self.allocator, 0, existing);
            self.active_buffer = existing;
            main.editor.dirty.draw = true;
            return;
        }
        log.debug(@This(), "opening new buffer {s}\n", .{uri});
        const b = try buf.Buffer.init(self.allocator, uri);
        var buffer = try self.allocator.create(buf.Buffer);
        buffer.* = b;

        try self.buffers.insert(self.allocator, 0, buffer);
        self.active_buffer = buffer;
        main.editor.dirty.draw = true;

        const lsp_configs = try lsp.findLspsByFileType(self.allocator, buffer.file_type.name);
        defer self.allocator.free(lsp_configs);
        for (lsp_configs) |lsp_conf| {
            const ftype = buffer.file_type.name;
            if (!self.lsp_connections.contains(ftype)) {
                const conn = try lsp.LspConnection.connect(self.allocator, lsp_conf);
                try self.lsp_connections.put(ftype, conn);
            }
            const conn = self.lsp_connections.getPtr(ftype).?;
            conn.thread = try std.Thread.spawn(.{}, lsp.LspConnection.lspLoop, .{conn});

            try buffer.lsp_connections.append(self.allocator, conn);
            try conn.buffers.append(self.allocator, buffer);
            log.debug(@This(), "attached buffer {s} to lsp {s}\n", .{ uri, conn.config.name });
            if (conn.status == .Initialized) try conn.didOpen(buffer);
        }
    }

    pub fn findBufferByUri(self: *Editor, uri: []const u8) ?*buf.Buffer {
        for (self.buffers.items) |buffer| {
            if (std.mem.eql(u8, buffer.uri, uri)) {
                return buffer;
            }
        }
        return null;
    }

    pub fn openScratch(self: *Editor, content: ?[]const u8) !void {
        defer self.resetHover();
        const buffer = try self.allocator.create(buf.Buffer);
        buffer.* = try buf.Buffer.initScratch(self.allocator, content orelse "");
        log.debug(@This(), "opening scratch {s}\n", .{buffer.path});

        try self.buffers.insert(self.allocator, 0, buffer);
        self.active_buffer = buffer;
        main.editor.dirty.draw = true;
    }

    pub fn deinit(self: *Editor) void {
        for (self.buffers.items) |buffer| {
            buffer.deinit();
            self.allocator.destroy(buffer);
        }
        self.buffers.deinit(self.allocator);

        self.completion_menu.deinit();
        self.command_line.deinit();

        {
            var val_iter = self.lsp_connections.valueIterator();
            while (val_iter.next()) |conn| conn.deinit();
        }
        self.lsp_connections.deinit();

        for (self.messages.items) |message| {
            self.allocator.free(message);
        }
        self.messages.deinit(self.allocator);

        self.resetHover();

        self.key_queue.deinit(self.allocator);
        self.dot_repeat_input.deinit(self.allocator);
        self.dot_repeat_input_uncommitted.deinit(self.allocator);

        if (self.find_query) |fq| self.allocator.free(fq);

        {
            var iter = self.macros.valueIterator();
            while (iter.next()) |keys| keys.deinit(self.allocator);
            self.macros.deinit();
        }
    }

    pub fn pickFile(self: *Editor) !void {
        const path = try fzf.pickFile(self.allocator);
        defer self.allocator.free(path);
        log.debug(@This(), "picked path: {s}\n", .{path});
        try self.openBuffer(try ur.fromPath(self.allocator, path));
    }

    pub fn findInFiles(self: *Editor) !void {
        const find_result = fzf.findInFiles(self.allocator) catch return;
        defer self.allocator.free(find_result.path);
        log.debug(@This(), "find result: {}\n", .{find_result});
        try self.openBuffer(try ur.fromPath(self.allocator, find_result.path));
        self.active_buffer.moveCursor(find_result.position);
    }

    pub fn pickBuffer(self: *Editor) !void {
        const buf_path = fzf.pickBuffer(self.allocator, self.buffers.items) catch return;
        defer self.allocator.free(buf_path);
        log.debug(@This(), "picked buffer: {s}\n", .{buf_path});
        try self.openBuffer(try ur.fromPath(self.allocator, buf_path));
    }

    pub fn updateInput(self: *Editor) !void {
        var codes_writer: std.io.Writer.Allocating = .init(self.allocator);
        defer codes_writer.deinit();
        try ter.getCodes(&codes_writer.writer, main.tty_in);
        const codes = codes_writer.written();
        if (codes.len == 0) return;

        main.editor.dirty.input = true;
        const new_keys = try ter.getKeys(self.allocator, codes);
        defer self.allocator.free(new_keys);
        try main.editor.key_queue.appendSlice(self.allocator, new_keys);
    }

    pub fn disconnect(self: *Editor) !void {
        while (self.lsp_connections.count() > 0) {
            var iter = self.lsp_connections.iterator();
            while (iter.next()) |entry| {
                const conn = entry.value_ptr;
                switch (conn.status) {
                    .Created, .Initialized => {
                        log.debug(@This(), "disconnecting lsp client\n", .{});
                        try conn.disconnect();
                    },
                    .Disconnecting => {
                        if (conn.exitCode()) |code| {
                            log.info(@This(), "lsp server terminated with code: {}\n", .{code});
                            conn.status = .Closed;
                        } else {
                            log.trace(@This(), "waiting for lsp server termination: {s}\n", .{conn.config.name});
                        }
                    },
                    .Closed => {
                        conn.thread.join();
                        conn.deinit();
                        _ = self.lsp_connections.remove(entry.key_ptr.*);
                    },
                }
            }
            std.Thread.sleep(main.sleep_ns);
        }
    }

    pub fn startMacro(self: *Editor, name: u8) !void {
        if (self.recording_macro) |m| {
            try self.sendMessageFmt("already recording @{c}", .{m});
            return;
        }
        self.recording_macro = name;
        try self.sendMessageFmt("recording @{c}", .{name});
    }

    pub fn recordMacro(self: *Editor) !void {
        if (self.recording_macro) |name| {
            var macro = self.macros.getPtr(name).?;
            // drop first two keys since these mean "start recording"
            for (0..2) |_| _ = macro.orderedRemove(0);
            try self.sendMessageFmt("recorded @{c}", .{name});
            if (log.enabled(.debug)) {
                var keys_str: std.io.Writer.Allocating = .init(self.allocator);
                defer keys_str.deinit();
                for (macro.items) |key| {
                    try keys_str.writer.print("{f}", .{key});
                }
                log.debug(@This(), "@{c}: \"{s}\"\n", .{ name, keys_str.written() });
            }
            self.recording_macro = null;
        }
    }

    pub fn recordMacroKey(self: *Editor, key: inp.Key) !void {
        if (self.recording_macro) |name| {
            const gop = try self.macros.getOrPut(name);
            if (!gop.found_existing) gop.value_ptr.* = .empty;
            try gop.value_ptr.append(self.allocator, key);
        }
    }

    pub fn replayMacro(self: *Editor, name: u8, keys_consumed: usize) !void {
        if (self.recording_macro) |m| {
            // replaying macros while recording a macro is a tricky case, skip it
            log.warn(@This(), "attempt to replay macro @{c} while recording @{}\n", .{ name, m });
            return;
        }
        if (self.macros.get(name)) |macro| {
            if (log.enabled(.debug)) {
                log.debug(@This(), "replaying macro @{c} \"", .{name});
                for (macro.items) |k| log.errPrint("{f}", .{k});
                log.errPrint("\"\n", .{});
            }
            try self.key_queue.insertSlice(self.allocator, keys_consumed, macro.items);
        } else {
            try self.sendMessageFmt("no macro @{c}", .{name});
        }
    }

    pub fn sendMessageFmt(self: *Editor, comptime fmt: []const u8, args: anytype) FatalError!void {
        const msg = try std.fmt.allocPrint(self.allocator, fmt, args);
        defer self.allocator.free(msg);
        try main.editor.sendMessage(msg);
    }

    pub fn sendMessage(self: *Editor, msg: []const u8) FatalError!void {
        log.info(@This(), "message: {s}\n", .{msg});
        main.editor.dismissMessage();
        try self.messages.append(self.allocator, try self.allocator.dupe(u8, msg));
        self.dirty.draw = true;
    }

    pub fn dismissMessage(self: *Editor) void {
        if (self.message_read_idx == self.messages.items.len) return;
        self.message_read_idx = self.messages.items.len;
        self.dirty.draw = true;
    }

    pub fn closeBuffer(self: *Editor, force: bool) !void {
        const closing_buf = self.active_buffer;
        const allow_close_without_saving = force or closing_buf.scratch;
        if (!allow_close_without_saving and closing_buf.file_history_index != closing_buf.history_index) {
            try self.sendMessage("buffer has unsaved changes");
            return;
        }
        log.debug(@This(), "closing buffer: {s}\n", .{closing_buf.uri});
        defer self.allocator.destroy(closing_buf);
        defer closing_buf.deinit();
        std.debug.assert(closing_buf == self.buffers.items[0]);
        _ = self.buffers.orderedRemove(0);
        if (self.buffers.items.len == 0) return;
        try self.openBuffer(self.buffers.items[0].uri);
    }

    pub fn resetHover(self: *Editor) void {
        if (self.hover_contents) |c| {
            self.hover_contents = null;
            self.allocator.free(c);
            main.editor.dirty.draw = true;
        }
    }

    pub fn writeInputString(self: *Editor, str: []const u8) FatalError!void {
        const keys = try ter.getKeys(self.allocator, str);
        defer self.allocator.free(keys);
        try self.key_queue.appendSlice(keys);
        self.dirty.input = true;
    }

    pub fn dotRepeatReset(self: *Editor) void {
        if (self.dot_repeat_state == .executing) return;
        self.dot_repeat_input_uncommitted.clearRetainingCapacity();
        self.dot_repeat_state = .outside;
    }

    pub fn dotRepeatStart(self: *Editor) void {
        if (self.dot_repeat_state == .executing) return;
        log.trace(@This(), "dot repeat start\n", .{});
        self.dot_repeat_input_uncommitted.clearRetainingCapacity();
        self.dot_repeat_state = .inside;
    }

    pub fn dotRepeatInside(self: *Editor) void {
        if (self.dot_repeat_state == .executing) return;
        log.trace(@This(), "dot repeat outside\n", .{});
        self.dot_repeat_state = .inside;
    }

    pub fn dotRepeatOutside(self: *Editor) void {
        if (self.dot_repeat_state == .executing) return;
        log.trace(@This(), "dot repeat outside\n", .{});
        self.dot_repeat_state = .outside;
    }

    pub fn dotRepeatExecuted(self: *Editor) void {
        log.trace(@This(), "dot repeat commit executed\n", .{});
        if (self.dot_repeat_state == .executing) self.dot_repeat_state = .outside;
    }

    pub fn dotRepeatCommitReady(self: *Editor) void {
        if (self.dot_repeat_state == .executing) return;
        self.dot_repeat_state = .commit_ready;
        log.trace(@This(), "dot repeat commit ready\n", .{});
    }

    pub fn dotRepeatCommit(self: *Editor) FatalError!void {
        std.debug.assert(self.dot_repeat_state == .commit_ready);
        log.trace(@This(), "dot repeat commit\n", .{});

        self.dot_repeat_input.clearRetainingCapacity();
        try self.dot_repeat_input.appendSlice(self.allocator, self.dot_repeat_input_uncommitted.items);
        self.dot_repeat_input_uncommitted.clearRetainingCapacity();
        self.dot_repeat_state = .outside;
    }

    pub fn dotRepeat(self: *Editor, keys_consumed: usize) FatalError!void {
        if (self.dot_repeat_input.items.len > 0) {
            if (log.enabled(.debug)) {
                log.debug(@This(), "dot repeat of \"", .{});
                for (self.dot_repeat_input.items) |k| log.errPrint("{f}", .{k});
                log.errPrint("\"\n", .{});
            }
            try self.key_queue.insertSlice(self.allocator, keys_consumed, self.dot_repeat_input.items);
            self.dot_repeat_state = .executing;
        }
    }

    pub fn handleCmd(self: *Editor) !void {
        const buffer = self.active_buffer;
        switch (self.command_line.command.?) {
            .find => {
                if (self.find_query) |fq| self.allocator.free(fq);
                self.find_query = try self.allocator.dupe(u21, self.command_line.content.items);
                try buffer.findNext(self.find_query.?, true);
            },
            .rename => {
                for (buffer.lsp_connections.items) |conn| {
                    const new_text_b = try uni.unicodeToBytes(buffer.allocator, self.command_line.content.items);
                    defer buffer.allocator.free(new_text_b);
                    try conn.rename(new_text_b);
                }
            },
            .pipe => {
                try buffer.pipe(self.command_line.content.items);
                try buffer.enterMode(.normal);
            },
        }
        self.command_line.close();
    }

    pub fn applyWorkspaceEdit(self: *Editor, workspace_edit: lsp.types.WorkspaceEdit) !void {
        const old_buffer = self.active_buffer;
        const old_cursor = old_buffer.cursor;
        const old_offset = old_buffer.offset;
        log.debug(@This(), "workspace edit: {}\n", .{workspace_edit});
        var change_iter = workspace_edit.changes.?.map.iterator();
        while (change_iter.next()) |entry| {
            const change_uri = entry.key_ptr.*;
            const text_edits = entry.value_ptr.*;
            try self.openBuffer(change_uri);
            const buffer = self.active_buffer;
            try buffer.applyTextEdits(text_edits);
            // TODO: apply another dummy edit that resets cursor position back to `old_cursor`
            // because now redoing rename jumps the cursor
            try buffer.commitChanges();
        }
        self.active_buffer = old_buffer;
        self.active_buffer.cursor = old_cursor;
        self.active_buffer.offset = old_offset;
        self.dirty.draw = true;
    }
};<|MERGE_RESOLUTION|>--- conflicted
+++ resolved
@@ -19,12 +19,20 @@
 
 pub const config = Config{
     .end_of_buffer_char = null,
+    .indent_newline = false,
+    .reindent_block_end = false,
 };
 
 pub const Config = struct {
     /// Char to denote terminal lines after end of buffer
     /// See vim's :h fillchars -> eob
     end_of_buffer_char: ?u8,
+    /// In buffers with TS indent support, autoindent inserted newline
+    indent_newline: bool,
+    /// In buffers with TS indent support, reindent current line upon insertion of one of `reindent_block_end_chars`
+    reindent_block_end: bool,
+
+    pub const reindent_block_end_chars: []const u21 = &.{ '}', ']', ')' };
 };
 
 pub const Dirty = struct {
@@ -41,21 +49,6 @@
     executing,
 };
 
-<<<<<<< HEAD
-pub const Config = struct {
-    /// Char to denote terminal lines after end of buffer
-    /// See vim's :h fillchars -> eob
-    end_of_buffer_char: ?u8 = null,
-    /// In buffers with TS indent support, autoindent inserted newline
-    indent_newline: bool = false,
-    /// In buffers with TS indent support, reindent current line upon insertion of one of `reindent_block_end_chars`
-    reindent_block_end: bool = false,
-
-    pub const reindent_block_end_chars: []const u21 = &.{ '}', ']', ')' };
-};
-
-=======
->>>>>>> 44979365
 pub const Editor = struct {
     /// List of buffers
     /// Must be always sorted recent-first
