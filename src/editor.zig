--- conflicted
+++ resolved
@@ -19,12 +19,18 @@
 
 pub const config = Config{
     .end_of_buffer_char = null,
+    .centering_width = null,
 };
 
 pub const Config = struct {
     /// Char to denote terminal lines after end of buffer
     /// See vim's :h fillchars -> eob
     end_of_buffer_char: ?u8,
+    /// Imaginary width of a buffer that should be aligned (padded on the left).
+    /// `null` means "no centering".
+    /// If >`term_width`, padding is 0,
+    /// If <`term_width`, left padding is `(term_width-centering_width)/2`
+    centering_width: ?usize,
 };
 
 pub const Dirty = struct {
@@ -41,20 +47,6 @@
     executing,
 };
 
-<<<<<<< HEAD
-pub const Config = struct {
-    /// Char to denote terminal lines after end of buffer
-    /// See vim's :h fillchars -> eob
-    end_of_buffer_char: ?u8 = null,
-    /// Imaginary width of a buffer that should be aligned (padded on the left).
-    /// `null` means "no centering".
-    /// If >`term_width`, padding is 0,
-    /// If <`term_width`, left padding is `(term_width-centering_width)/2`
-    centering_width: ?usize = null,
-};
-
-=======
->>>>>>> 44979365
 pub const Editor = struct {
     /// List of buffers
     /// Must be always sorted recent-first
