--- conflicted
+++ resolved
@@ -152,40 +152,6 @@
         main.editor.dirty.draw = true;
     }
 
-<<<<<<< HEAD
-    pub fn enterMode(self: *Editor, mode: Mode) FatalError!void {
-        const buffer = self.active_buffer;
-        self.resetHover();
-        self.resetCodeActions();
-
-        if (self.mode == mode) return;
-        if (self.mode == .insert) try buffer.commitChanges();
-
-        switch (mode) {
-            .normal => {
-                buffer.clearSelection();
-                self.completion_menu.reset();
-            },
-            .select => {
-                const end_pos = buffer.cursorToPos(buffer.cursor) + 1;
-                buffer.selection = .{ .start = buffer.cursor, .end = buffer.posToCursor(end_pos) };
-                log.warn(@This(), "selection: {?}\n", .{buffer.selection});
-                self.dirty.draw = true;
-            },
-            .select_line => {
-                buffer.selection = buffer.lineSpan(@intCast(buffer.cursor.row));
-                self.dirty.draw = true;
-            },
-            .insert => buffer.clearSelection(),
-        }
-        if (mode != .normal) self.dotRepeatInside();
-        log.debug(@This(), "mode: {}->{}\n", .{ self.mode, mode });
-        self.mode = mode;
-        self.dirty.cursor = true;
-    }
-
-=======
->>>>>>> b53ae86c
     pub fn deinit(self: *Editor) void {
         for (self.buffers.items) |buffer| {
             buffer.deinit();
