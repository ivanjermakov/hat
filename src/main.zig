const std = @import("std");
const dl = std.DynLib;
const Allocator = std.mem.Allocator;
const builtin = @import("builtin");

const buf = @import("buffer.zig");
const co = @import("color.zig");
const core = @import("core.zig");
const Cursor = core.Cursor;
const FatalError = core.FatalError;
const edi = @import("editor.zig");
const env = @import("env.zig");
const ft = @import("file_type.zig");
const inp = @import("input.zig");
const log = @import("log.zig");
const lsp = @import("lsp.zig");
const pri = @import("printer.zig");
const sig = @import("signal.zig");
const ter = @import("terminal.zig");
const fzf = @import("ui/fzf.zig");
const uni = @import("unicode.zig");
const mut = @import("mutex.zig");
const per = @import("perf.zig");
const cha = @import("change.zig");
const cli = @import("cli.zig");

pub const sleep_ns: u64 = 16 * std.time.ns_per_ms;
pub const sleep_lsp_ns: u64 = sleep_ns;

pub var std_out_buf: [2 << 14]u8 = undefined;
pub var std_out = std.fs.File.stdout();
pub var std_out_writer: std.fs.File.Writer = undefined;

pub var std_err_buf: [2 << 14]u8 = undefined;
pub var std_err = std.fs.File.stderr();
pub var std_err_file_writer: std.fs.File.Writer = undefined;
pub var std_err_writer: *std.io.Writer = undefined;

pub var tty_in: std.fs.File = undefined;


pub var editor: edi.Editor = undefined;
pub var term: ter.Terminal = undefined;
<<<<<<< HEAD
pub var args: Args = .{};
=======
>>>>>>> 681b1bed

pub var main_loop_mutex: mut.Mutex = .{};

pub fn main() !void {
    var debug_allocator: std.heap.DebugAllocator(.{ .stack_trace_frames = 10 }) = .init;
    defer _ = debug_allocator.deinit();
    const allocator = if (builtin.mode == .Debug) debug_allocator.allocator() else std.heap.c_allocator;

    std_out_writer = std_out.writer(&std_out_buf);
    std_err_file_writer = std_err.writer(&std_err_buf);
    std_err_writer = &std_err_file_writer.interface;
    tty_in = try std.fs.cwd().openFile("/dev/tty", .{});

    log.init(std_err_writer, null);
    log.info(@This(), "hat started, pid: {}\n", .{std.c.getpid()});

    const args = cli.Args.parse(allocator) catch |e| {
        log.errPrint("invalid args: {}\n", .{e});
        log.errPrint("{s}", .{cli.usage});
        return e;
    };

    if (args.help) {
        log.errPrint("{s}\n", .{cli.usage});
        return;
    }
    if (args.version) {
        log.errPrint("{f}\n", .{try cli.version()});
        return;
    }

    sig.registerAll();

    if (args.printer) {
        var buffer = try buf.Buffer.init(allocator, args.path orelse return error.NoPath);
        defer buffer.deinit();
        try pri.printBuffer(
            &buffer,
            &std_out_writer.interface,
            try pri.HighlightConfig.fromArgs(args),
        );
        return;
    }

<<<<<<< HEAD
    term = try ter.Terminal.init(allocator, &std_out_writer.interface, try ter.terminalSize());
    defer term.deinit();

    editor = try edi.Editor.init(allocator, .{
        .autosave = true,
        .centering_width = 140,
        .number_line_mode = .relative,
    });
=======
    editor = try edi.Editor.init(allocator, .{});
>>>>>>> 681b1bed
    defer editor.deinit();

    const path = if (args.path) |path| try allocator.dupe(u8, path) else fzf.pickFile(allocator) catch return;
    defer allocator.free(path);

    editor.openBuffer(path) catch |e| {
        log.errPrint("open buffer \"{s}\" error: {}\n", .{ path, e });
        return e;
    };

    term = try ter.Terminal.init(allocator, &std_out_writer.interface, try ter.terminalSize());
    defer term.deinit();

    try startEditor(allocator);
    defer editor.disconnect() catch {};
}

pub fn startEditor(allocator: std.mem.Allocator) FatalError!void {
    var timer = std.time.Timer.start() catch unreachable;
    var timer_total = std.time.Timer.start() catch unreachable;
    var perf = std.mem.zeroes(per.PerfInfo);
    var buffer = editor.active_buffer;
    var repeat_count: ?usize = null;

    main_loop: while (true) {
        main_loop_mutex.lock();
        defer {
            main_loop_mutex.unlock();
            if (sleep_ns > perf.total) {
                std.Thread.sleep(sleep_ns - perf.total);
            }
        }

        _ = timer.lap();
        _ = timer_total.lap();

        editor.updateInput() catch |e| log.err(@This(), "update input error: {}\n", .{e});
        perf.input = timer.lap();

        const eql = std.mem.eql;
        buffer = editor.active_buffer;
        if (editor.dirty.input) {
            editor.dirty.input = false;
            editor.dotRepeatExecuted();
            while (editor.key_queue.items.len > 0) {
                if (log.enabled(.debug)) {
                    log.debug(@This(), "key queue: \"", .{});
                    for (editor.key_queue.items) |key| log.errPrint("{f}", .{key});
                    log.errPrint("\"\n", .{});
                }
                const raw_key = editor.key_queue.items[0];
                const key = try std.fmt.allocPrint(allocator, "{f}", .{raw_key});
                defer allocator.free(key);

                const normal_or_select = editor.mode.normalOrSelect();

                if (normal_or_select and key.len == 1 and std.ascii.isDigit(key[0])) {
                    const d = std.fmt.parseInt(usize, key, 10) catch unreachable;
                    repeat_count = (if (repeat_count) |rc| rc * 10 else 0) + d;
                    log.debug(@This(), "repeat count: {?}\n", .{repeat_count});
                    const removed = editor.key_queue.orderedRemove(0);
                    try editor.recordMacroKey(removed);
                    continue;
                }

                var keys_consumed: usize = 1;
                switch (editor.mode) {
                    .normal => editor.dotRepeatOutside(),
                    else => editor.dotRepeatInside(),
                }
                const multiple_key = editor.key_queue.items.len > 1;
                const cmp_menu_active = editor.mode == .insert and
                    editor.completion_menu.display_items.items.len > 0;
                const cmd_active = editor.command_line.command != null;
                var repeat_or_1: i32 = 1;
                if (repeat_count) |rc| repeat_or_1 = @intCast(rc);
                const code_action = if (editor.code_actions) |code_actions| b: {
                    if (raw_key.printable) |printable| {
                        for (code_actions) |action| {
                            if (action.hint == printable[0])
                                break :b action;
                        }
                    }
                    break :b null;
                } else null;

                // command line menu
                if (cmd_active) {
                    if (eql(u8, key, "\n")) {
                        editor.handleCmd() catch |e| log.err(@This(), "handle cmd error: {}\n", .{e});
                    } else if (cmd_active and eql(u8, key, "<escape>")) {
                        editor.command_line.close();
                    } else if (cmd_active and eql(u8, key, "<left>")) {
                        editor.command_line.left();
                    } else if (cmd_active and eql(u8, key, "<right>")) {
                        editor.command_line.right();
                    } else if (cmd_active and eql(u8, key, "<backspace>")) {
                        editor.command_line.backspace();
                    } else if (cmd_active and eql(u8, key, "<delete>")) {
                        editor.command_line.delete();
                    } else if (cmd_active and raw_key.printable != null) {
                        try editor.command_line.insert(&.{raw_key.printable.?});
                    }

<<<<<<< HEAD
                // code action menu
                } else if (code_action) |action| {
                    buffer.codeActionExecute(action) catch |e| log.err(@This(), "code action exec error: {}\n", .{e});
=======
                    // cmp_menu
                } else if (cmp_menu_active and eql(u8, key, "<up>")) {
                    editor.completion_menu.prevItem();
                } else if (cmp_menu_active and eql(u8, key, "<down>")) {
                    editor.completion_menu.nextItem();
                } else if (cmp_menu_active and eql(u8, key, "\n")) {
                    editor.completion_menu.accept() catch |e| log.err(@This(), "cmp accept error: {}\n", .{e});
>>>>>>> 681b1bed

                    // text insertion
                } else if (editor.mode == .insert and editor.key_queue.items[0].printable != null) {
                    var printable: std.array_list.Aligned(u21, null) = .empty;
                    defer printable.deinit(allocator);
                    keys_consumed = 0;
                    // read all consecutive printable keys in case this is a paste command
                    while (true) {
                        const next_key = if (keys_consumed < editor.key_queue.items.len) editor.key_queue.items[keys_consumed] else null;
                        if (next_key != null and next_key.?.printable != null) {
                            try printable.append(allocator, next_key.?.printable.?);
                            keys_consumed += 1;
                        } else {
                            break;
                        }
                    }
                    try buffer.changeInsertText(printable.items);

                    // global
                } else if (eql(u8, key, "<up>")) {
                    buffer.moveCursor(buffer.cursor.applyOffset(.{ .row = -1 }));
                } else if (eql(u8, key, "<down>")) {
                    buffer.moveCursor(buffer.cursor.applyOffset(.{ .row = 1 }));
                } else if (eql(u8, key, "<left>")) {
                    buffer.moveCursor(buffer.cursor.applyOffset(.{ .col = -1 }));
                } else if (eql(u8, key, "<right>")) {
                    buffer.moveCursor(buffer.cursor.applyOffset(.{ .col = 1 }));
                } else if (eql(u8, key, "<escape>")) {
                    try editor.enterMode(.normal);
                    editor.dismissMessage();
                    repeat_count = null;
                } else if (normal_or_select and eql(u8, key, "<c-c>")) {
                    try editor.sendMessage("press q to close buffer");
                } else if (normal_or_select and eql(u8, key, "<c-z>")) {
                    // raise SIGTSTP to suspend hat. SIGCONT is handled by `sig.zig` once hat is fg'ed
                    term.deinit();
                    std.posix.raise(sig.sig_handle.tstp.sig) catch {};

                    // normal or select mode
                } else if (normal_or_select and eql(u8, key, "i")) {
                    buffer.moveCursor(buffer.cursor.applyOffset(.{ .row = -1 * repeat_or_1 }));
                } else if (normal_or_select and eql(u8, key, "k")) {
                    buffer.moveCursor(buffer.cursor.applyOffset(.{ .row = 1 * repeat_or_1 }));
                } else if (normal_or_select and eql(u8, key, "j")) {
                    buffer.moveCursor(buffer.cursor.applyOffset(.{ .col = -1 * repeat_or_1 }));
                } else if (normal_or_select and eql(u8, key, "l")) {
                    buffer.moveCursor(buffer.cursor.applyOffset(.{ .col = 1 * repeat_or_1 }));
                } else if (normal_or_select and (eql(u8, key, "I") or eql(u8, key, "<pgup>"))) {
                    const half_screen = @divFloor(@as(i32, @intCast(term.dimensions.height)), 2);
                    buffer.moveCursor(buffer.cursor.applyOffset(.{ .row = -1 * repeat_or_1 * half_screen }));
                    buffer.centerCursor();
                } else if (normal_or_select and (eql(u8, key, "K") or eql(u8, key, "<pgdown>"))) {
                    const half_screen = @divFloor(@as(i32, @intCast(term.dimensions.height)), 2);
                    buffer.moveCursor(buffer.cursor.applyOffset(.{ .row = repeat_or_1 * half_screen }));
                    buffer.centerCursor();
                } else if (normal_or_select and eql(u8, key, "w")) {
                    buffer.moveToNextWord();
                } else if (normal_or_select and eql(u8, key, "W")) {
                    buffer.moveToPrevWord();
                } else if (normal_or_select and eql(u8, key, "e")) {
                    buffer.moveToWordEnd();
                } else if (normal_or_select and eql(u8, key, "E")) {
                    buffer.moveToTokenEnd();
                } else if (normal_or_select and eql(u8, key, "h")) {
                    try editor.enterMode(.insert);
                } else if (normal_or_select and eql(u8, key, "c")) {
                    try buffer.changeSelectionDelete();
                    try editor.enterMode(.insert);
                } else if (normal_or_select and eql(u8, key, "d")) {
                    try buffer.changeSelectionDelete();
                    try buffer.commitChanges();
                } else if (normal_or_select and eql(u8, key, "=")) {
                    try buffer.changeAlignIndent();
                    try buffer.commitChanges();
                    try editor.enterMode(.normal);
                } else if (normal_or_select and eql(u8, key, "y")) {
                    buffer.copySelectionToClipboard() catch |e| log.err(@This(), "copy to clipboard error: {}\n", .{e});
                } else if (normal_or_select and eql(u8, key, "p")) {
                    buffer.changeInsertFromClipboard() catch |e| log.err(@This(), "paste from clipboard error: {}\n", .{e});
                } else if (normal_or_select and eql(u8, key, "z")) {
                    buffer.centerCursor();
                } else if (normal_or_select and eql(u8, key, ":")) {
                    buffer.pipePrompt();

                    // normal mode
                } else if (normal_or_select and (eql(u8, key, "q") or eql(u8, key, "Q"))) {
                    const force = eql(u8, key, "Q");
                    editor.closeBuffer(force) catch |e| log.err(@This(), "close buffer error: {}\n", .{e});
                    if (editor.buffers.items.len == 0) break :main_loop;
                } else if (editor.mode == .normal and eql(u8, key, "v")) {
                    try editor.enterMode(.select);
                } else if (editor.mode == .normal and eql(u8, key, "V")) {
                    try editor.enterMode(.select_line);
                } else if (editor.mode == .normal and (eql(u8, key, "o") or eql(u8, key, "O"))) {
                    const below = eql(u8, key, "o");
                    try editor.enterMode(.insert);
                    const row = buffer.cursor.row;
                    const pos: Cursor = .{
                        .row = row,
                        .col = @intCast(if (below) buffer.lineLength(@intCast(row)) else 0),
                    };
                    var change = try cha.Change.initInsert(allocator, buffer, pos, &.{'\n'});
                    try buffer.appendChange(&change);
                    if (!below) buffer.moveCursor(.{ .row = row });
                } else if (editor.mode == .normal and eql(u8, key, "u")) {
                    try buffer.undo();
                } else if (editor.mode == .normal and eql(u8, key, "U")) {
                    try buffer.redo();
                } else if (editor.mode == .normal and eql(u8, key, "<tab>")) {
                    if (editor.buffers.items.len > 1) {
                        const path = editor.buffers.items[1].path;
                        editor.openBuffer(path) catch |e| log.err(@This(), "open buffer {s} error: {}\n", .{ path, e });
                    }
                } else if (editor.mode == .normal and eql(u8, key, ".")) {
                    try editor.dotRepeat(keys_consumed);
                } else if (editor.mode == .normal and eql(u8, key, "/")) {
                    editor.command_line.activate(.find);
                } else if (editor.mode == .normal and eql(u8, key, "n")) {
                    if (editor.find_query) |q| try buffer.findNext(q, true);
                } else if (editor.mode == .normal and eql(u8, key, "N")) {
                    if (editor.find_query) |q| try buffer.findNext(q, false);
                } else if (editor.mode == .normal and eql(u8, key, "x")) {
                    try buffer.findNextDiagnostic(true);
                } else if (editor.mode == .normal and eql(u8, key, "X")) {
                    try buffer.findNextDiagnostic(false);
                } else if (editor.mode == .normal and eql(u8, key, "r") and editor.recording_macro != null) {
                    editor.recordMacro() catch |e| log.err(@This(), "record macro error: {}\n", .{e});
                } else if (editor.mode == .normal and eql(u8, key, "<c-n>")) {
                    editor.pickFile() catch |e| log.err(@This(), "pick file error: {}\n", .{e});
                } else if (editor.mode == .normal and eql(u8, key, "<c-f>")) {
                    editor.findInFiles() catch |e| log.err(@This(), "find in files error: {}\n", .{e});
                } else if (editor.mode == .normal and eql(u8, key, "<c-e>")) {
                    editor.pickBuffer() catch |e| log.err(@This(), "pick buffer error: {}\n", .{e});
                } else if (editor.mode == .normal and eql(u8, key, "<c-d>")) {
                    if (editor.hover_contents) |hover| {
                        editor.openScratch(hover) catch |e| log.err(@This(), "open scratch error: {}\n", .{e});
                    } else {
                        buffer.showHover() catch |e| log.err(@This(), "show hover LSP error: {}\n", .{e});
                    }

                    // insert mode
                } else if (editor.mode == .insert and eql(u8, key, "<delete>")) {
                    try buffer.changeDeleteChar();
                } else if (editor.mode == .insert and eql(u8, key, "<backspace>")) {
                    try buffer.changeDeletePrevChar();
                } else if (multiple_key) {
                    keys_consumed = 2;
                    const key2 = editor.key_queue.items[1];
                    // no need for more than 2 keys for now
                    const multi_key = try std.fmt.allocPrint(allocator, "{s}{f}", .{ key, key2 });
                    defer allocator.free(multi_key);

                    if (editor.mode == .normal and eql(u8, multi_key, " w")) {
                        buffer.write() catch |e| {
                            log.err(@This(), "write buffer error: {}\n", .{e});
                            try editor.sendMessageFmt("write buffer error: {}", .{e});
                        };
                    } else if (editor.mode == .normal and eql(u8, multi_key, " d")) {
                        buffer.goToDefinition() catch |e| log.err(@This(), "go to def LSP error: {}\n", .{e});
                    } else if (editor.mode == .normal and eql(u8, multi_key, " r")) {
                        buffer.findReferences() catch |e| log.err(@This(), "find references LSP error: {}\n", .{e});
                    } else if (editor.mode == .normal and eql(u8, multi_key, " c")) {
                        buffer.codeAction() catch |e| log.err(@This(), "code action LSP error: {}\n", .{e});
                    } else if (editor.mode == .normal and eql(u8, multi_key, " n")) {
                        try buffer.renamePrompt();
<<<<<<< HEAD
                    } else if (editor.mode == .normal and eql(u8, multi_key, " l")) {
                        buffer.format() catch |e| log.err(@This(), "format LSP error: {}", .{e});
                    } else if (editor.mode == .normal and eql(u8, multi_key, " f")) {
                        try buffer.findSymbols();
                    } else if (editor.mode == .normal and eql(u8, key, "r") and editor.key_queue.items[1].printable != null) {
                        const macro_name: u8 = @intCast(key2.printable.?[0]);
                        try editor.startMacro(macro_name);
                    } else if (editor.mode == .normal and eql(u8, key, "@") and editor.key_queue.items[1].printable != null) {
                        const macro_name: u8 = @intCast(key2.printable.?[0]);
                        try editor.replayMacro(macro_name);
                    } else if (normal_or_select and eql(u8, multi_key, "gi")) {
                        buffer.moveCursor(.{ .col = buffer.cursor.col });
                        buffer.centerCursor();
=======
                    } else if (editor.mode == .normal and eql(u8, key, "r") and key2.printable != null) {
                        const macro_name: u8 = @intCast(key2.printable.?);
                        try editor.startMacro(macro_name);
                    } else if (editor.mode == .normal and eql(u8, key, "@") and key2.printable != null) {
                        const macro_name: u8 = @intCast(key2.printable.?);
                        for (0..@intCast(repeat_or_1)) |_| try editor.replayMacro(macro_name, keys_consumed);
>>>>>>> 681b1bed
                    } else if (normal_or_select and eql(u8, multi_key, "gk")) {
                        buffer.moveCursor(.{ .col = buffer.cursor.col });
                        buffer.centerCursor();
                    } else if (normal_or_select and eql(u8, multi_key, "gj")) {
                        buffer.moveCursor(.{
                            .row = @as(i32, @intCast(buffer.line_positions.items.len)) - 1,
                            .col = buffer.cursor.col,
                        });
                        buffer.centerCursor();
                    } else if (normal_or_select and eql(u8, multi_key, "gl")) {
                        buffer.moveCursor(.{
                            .row = buffer.cursor.row,
                            .col = @intCast(buffer.lineLength(@intCast(buffer.cursor.row))),
                        });
                    } else if (normal_or_select and eql(u8, multi_key, "gh")) {
                        buffer.moveCursor(.{ .row = buffer.cursor.row, .col = 0 });
                    } else {
                        // no multi-key matches, drop first key as it will never match
                        keys_consumed = 1;
                    }
                } else {
                    // no mapping matches, wait for more keys
                    keys_consumed = 0;
                    break;
                }

                if (log.enabled(.debug)) {
                    log.debug(@This(), "consuming: {} keys: \"", .{keys_consumed});
                    for (editor.key_queue.items[0..keys_consumed]) |k| log.errPrint("{f}", .{k});
                    log.errPrint("\"\n", .{});
                }
                for (0..keys_consumed) |_| {
                    switch (editor.dot_repeat_state) {
                        .inside, .commit_ready => {
                            try editor.dot_repeat_input_uncommitted.append(allocator, editor.key_queue.items[0]);
                        },
                        else => {},
                    }
                    const removed = editor.key_queue.orderedRemove(0);
                    try editor.recordMacroKey(removed);
                    repeat_count = null;
                }
                log.trace(@This(), "uncommitted: {any}\n", .{editor.dot_repeat_input_uncommitted.items});
                log.trace(@This(), "committed: {any}\n", .{editor.dot_repeat_input.items});
            }
        }
        perf.mapping = timer.lap();

        buffer = editor.active_buffer;
        editor.dirty.draw = editor.dirty.draw or buffer.pending_changes.items.len > 0;
        if (buffer.pending_changes.items.len > 0) {
            buffer.version += 1;
            buffer.clearDiagnostics();
            try buffer.reparse();
            perf.parse = timer.lap();
            for (buffer.lsp_connections.items) |conn| {
                conn.didChange(editor.active_buffer) catch |e| log.err(@This(), "did change LSP error: {}\n", .{e});
            }
            for (buffer.pending_changes.items) |*change| change.deinit();
            buffer.pending_changes.clearRetainingCapacity();
            perf.did_change = timer.lap();
        } else {
            perf.parse = 0;
            perf.did_change = 0;
        }

        if (editor.dirty.draw) {
            editor.dirty.draw = false;
            term.draw() catch |e| log.err(@This(), "draw error: {}\n", .{e});
        } else if (editor.dirty.cursor) {
            editor.dirty.cursor = false;
            term.updateCursor() catch |e| log.err(@This(), "update cursor error: {}\n", .{e});

            if (buffer.highlights.items.len > 0) {
                buffer.highlights.clearRetainingCapacity();
                // redraw next frame to clear invalid highlights
                editor.dirty.draw = true;
            }
            buffer.highlight() catch |e| log.err(@This(), "highlight LSP error: {}\n", .{e});
            term.updateCursor() catch |e| log.err(@This(), "update cursor error: {}\n", .{e});

            if (buffer.highlights.items.len > 0) {
                buffer.highlights.clearRetainingCapacity();
                // redraw next frame to clear invalid highlights
                editor.dirty.draw = true;
            }
            buffer.highlight() catch |e| log.err(@This(), "highlight LSP error: {}\n", .{e});
        }
        perf.draw = timer.lap();

        if (editor.dirty.completion) {
            editor.dirty.completion = false;
            for (buffer.lsp_connections.items) |conn| {
                conn.sendCompletionRequest() catch |e| log.err(@This(), "cmp request LSP error: {}\n", .{e});
            }
        }
        if (editor.dot_repeat_state == .commit_ready) {
            try editor.dotRepeatCommit();
        }
        perf.commit = timer.lap();

        if (buffer.syncFs() catch |e| b: {
            log.err(@This(), "sync fs error: {}\n", .{e});
            break :b false;
        }) {
            try editor.sendMessage("external buffer modification");
            buffer.changeFsExternal() catch |e| log.err(@This(), "external change fs error: {}\n", .{e});
        }
        perf.sync = timer.lap();

        perf.total = timer_total.lap();
        if (perf.total > per.report_perf_threshold_ns) {
            log.debug(@This(), "frame perf: \n{f}\n", .{perf});
        }
    }
}

comptime {
    std.testing.refAllDecls(@This());
    std.testing.refAllDecls(@import("e2e.zig"));
}

pub fn testSetup() !void {
    const allocator = std.testing.allocator;
    log.level = .@"error";
    editor = try edi.Editor.init(allocator, .{});
    var writer = std.io.Writer.Discarding.init(&std_out_buf).writer;
    term = ter.Terminal{
        .writer = &writer,
        .dimensions = .{ .width = 50, .height = 30 },
        .allocator = allocator,
    };
}<|MERGE_RESOLUTION|>--- conflicted
+++ resolved
@@ -38,13 +38,8 @@
 
 pub var tty_in: std.fs.File = undefined;
 
-
 pub var editor: edi.Editor = undefined;
 pub var term: ter.Terminal = undefined;
-<<<<<<< HEAD
-pub var args: Args = .{};
-=======
->>>>>>> 681b1bed
 
 pub var main_loop_mutex: mut.Mutex = .{};
 
@@ -89,7 +84,6 @@
         return;
     }
 
-<<<<<<< HEAD
     term = try ter.Terminal.init(allocator, &std_out_writer.interface, try ter.terminalSize());
     defer term.deinit();
 
@@ -98,9 +92,6 @@
         .centering_width = 140,
         .number_line_mode = .relative,
     });
-=======
-    editor = try edi.Editor.init(allocator, .{});
->>>>>>> 681b1bed
     defer editor.deinit();
 
     const path = if (args.path) |path| try allocator.dupe(u8, path) else fzf.pickFile(allocator) catch return;
@@ -178,10 +169,9 @@
                 var repeat_or_1: i32 = 1;
                 if (repeat_count) |rc| repeat_or_1 = @intCast(rc);
                 const code_action = if (editor.code_actions) |code_actions| b: {
-                    if (raw_key.printable) |printable| {
+                    if (raw_key.printable) |p| {
                         for (code_actions) |action| {
-                            if (action.hint == printable[0])
-                                break :b action;
+                            if (action.hint == p) break :b action;
                         }
                     }
                     break :b null;
@@ -205,11 +195,29 @@
                         try editor.command_line.insert(&.{raw_key.printable.?});
                     }
 
-<<<<<<< HEAD
-                // code action menu
+                    // code action menu
                 } else if (code_action) |action| {
                     buffer.codeActionExecute(action) catch |e| log.err(@This(), "code action exec error: {}\n", .{e});
-=======
+
+                    // text insertion
+                } else if (editor.mode == .insert and editor.key_queue.items[0].printable != null) {
+                    var printable = std.array_list.Managed(u21).init(allocator);
+                    keys_consumed = 0;
+                    // read all cosecutive printable keys in case this is a paste command
+                    while (true) {
+                        const next_key = if (keys_consumed < editor.key_queue.items.len) editor.key_queue.items[keys_consumed] else null;
+                        if (next_key != null and next_key.?.printable != null) {
+                            try printable.appendSlice(next_key.?.printable.?);
+                            keys_consumed += 1;
+                        } else {
+                            break;
+                        }
+                    }
+                    const insert_text = try printable.toOwnedSlice();
+                    defer allocator.free(insert_text);
+                    try buffer.changeInsertText(insert_text);
+                    editor.dirty.completion = true;
+
                     // cmp_menu
                 } else if (cmp_menu_active and eql(u8, key, "<up>")) {
                     editor.completion_menu.prevItem();
@@ -217,7 +225,6 @@
                     editor.completion_menu.nextItem();
                 } else if (cmp_menu_active and eql(u8, key, "\n")) {
                     editor.completion_menu.accept() catch |e| log.err(@This(), "cmp accept error: {}\n", .{e});
->>>>>>> 681b1bed
 
                     // text insertion
                 } else if (editor.mode == .insert and editor.key_queue.items[0].printable != null) {
@@ -383,13 +390,12 @@
                         buffer.codeAction() catch |e| log.err(@This(), "code action LSP error: {}\n", .{e});
                     } else if (editor.mode == .normal and eql(u8, multi_key, " n")) {
                         try buffer.renamePrompt();
-<<<<<<< HEAD
                     } else if (editor.mode == .normal and eql(u8, multi_key, " l")) {
                         buffer.format() catch |e| log.err(@This(), "format LSP error: {}", .{e});
                     } else if (editor.mode == .normal and eql(u8, multi_key, " f")) {
                         try buffer.findSymbols();
-                    } else if (editor.mode == .normal and eql(u8, key, "r") and editor.key_queue.items[1].printable != null) {
-                        const macro_name: u8 = @intCast(key2.printable.?[0]);
+                    } else if (editor.mode == .normal and eql(u8, key, "r") and key2.printable != null) {
+                        const macro_name: u8 = @intCast(key2.printable.?);
                         try editor.startMacro(macro_name);
                     } else if (editor.mode == .normal and eql(u8, key, "@") and editor.key_queue.items[1].printable != null) {
                         const macro_name: u8 = @intCast(key2.printable.?[0]);
@@ -397,14 +403,9 @@
                     } else if (normal_or_select and eql(u8, multi_key, "gi")) {
                         buffer.moveCursor(.{ .col = buffer.cursor.col });
                         buffer.centerCursor();
-=======
-                    } else if (editor.mode == .normal and eql(u8, key, "r") and key2.printable != null) {
-                        const macro_name: u8 = @intCast(key2.printable.?);
-                        try editor.startMacro(macro_name);
                     } else if (editor.mode == .normal and eql(u8, key, "@") and key2.printable != null) {
                         const macro_name: u8 = @intCast(key2.printable.?);
                         for (0..@intCast(repeat_or_1)) |_| try editor.replayMacro(macro_name, keys_consumed);
->>>>>>> 681b1bed
                     } else if (normal_or_select and eql(u8, multi_key, "gk")) {
                         buffer.moveCursor(.{ .col = buffer.cursor.col });
                         buffer.centerCursor();
