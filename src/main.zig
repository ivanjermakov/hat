--- conflicted
+++ resolved
@@ -90,20 +90,7 @@
         return;
     }
 
-<<<<<<< HEAD
-    term = try ter.Terminal.init(allocator, &std_out_writer.interface, try ter.terminalSize());
-    defer term.deinit();
-
-    editor = try edi.Editor.init(allocator, .{
-        .autosave = true,
-        .centering_width = 140,
-        .number_line_mode = .relative,
-        .indent_newline = true,
-        .reindent_block_end = true,
-    });
-=======
     editor = try edi.Editor.init(allocator);
->>>>>>> 44979365
     defer editor.deinit();
 
     term = try ter.Terminal.init(allocator, &std_out_writer.interface, try ter.terminalSize());
@@ -241,11 +228,11 @@
                         if (next_key != null and next_key.?.printable != null) {
                             try printable.append(allocator, next_key.?.printable.?);
                             keys_consumed += 1;
-                            if (editor.config.indent_newline and keys_consumed == 1 and next_key.?.printable == '\n') {
+                            if (edi.config.indent_newline and keys_consumed == 1 and next_key.?.printable == '\n') {
                                 try buffer.changeInsertText(try printable.toOwnedSlice(allocator));
                                 try buffer.indentEmptyLine();
                             }
-                            if (editor.config.reindent_block_end and
+                            if (edi.config.reindent_block_end and
                                 std.mem.containsAtLeastScalar(u21, edi.Config.reindent_block_end_chars, 1, next_key.?.printable.?))
                             {
                                 try buffer.changeInsertText(try printable.toOwnedSlice(allocator));
@@ -394,7 +381,7 @@
                     var change = try cha.Change.initInsert(allocator, buffer, pos, &.{'\n'});
                     try buffer.appendChange(&change);
                     if (!below) buffer.moveCursor(.{ .row = row });
-                    if (editor.config.indent_newline) {
+                    if (edi.config.indent_newline) {
                         try buffer.indentEmptyLine();
                     }
                 } else if (buffer.mode == .normal and eql(u8, key, "J")) {
@@ -477,6 +464,7 @@
                             log.err(@This(), "write buffer error: {}\n", .{e});
                             try editor.sendMessageFmt("write buffer error: {}", .{e});
                         };
+                        try editor.sendMessageFmt("write \"{s}\" {}B", .{ buffer.path, buffer.content_raw.items.len });
                     } else if (buffer.mode == .normal and eql(u8, multi_key, " d")) {
                         for (buffer.lsp_connections.items) |conn| {
                             conn.goToDefinition() catch |e| log.err(@This(), "go to def LSP error: {}\n", .{e});
