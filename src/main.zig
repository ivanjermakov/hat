const std = @import("std");
const dl = std.DynLib;
const Allocator = std.mem.Allocator;
const builtin = @import("builtin");

const buf = @import("buffer.zig");
const co = @import("color.zig");
const core = @import("core.zig");
const Cursor = core.Cursor;
const Span = core.Span;
const SpanFlat = core.SpanFlat;
const FatalError = core.FatalError;
const edi = @import("editor.zig");
const env = @import("env.zig");
const ft = @import("file_type.zig");
const inp = @import("input.zig");
const log = @import("log.zig");
const lsp = @import("lsp.zig");
const pri = @import("printer.zig");
const sig = @import("signal.zig");
const ter = @import("terminal.zig");
const fzf = @import("ui/fzf.zig");
const uni = @import("unicode.zig");
const mut = @import("mutex.zig");
const per = @import("perf.zig");
const cha = @import("change.zig");
const cli = @import("cli.zig");
const ur = @import("uri.zig");

pub const sleep_ns: u64 = 16 * std.time.ns_per_ms;
pub const sleep_lsp_ns: u64 = sleep_ns;

pub var std_out_buf: [2 << 14]u8 = undefined;
pub var std_out = std.fs.File.stdout();
pub var std_out_writer: std.fs.File.Writer = undefined;

pub var std_err_buf: [2 << 14]u8 = undefined;
pub var std_err = std.fs.File.stderr();
pub var std_err_file_writer: std.fs.File.Writer = undefined;
pub var std_err_writer: *std.io.Writer = undefined;

pub var tty_in: std.fs.File = undefined;

pub var editor: edi.Editor = undefined;
pub var term: ter.Terminal = undefined;

pub var main_loop_mutex: mut.Mutex = .{};

pub fn main() !void {
    var debug_allocator: std.heap.DebugAllocator(.{ .stack_trace_frames = 10 }) = .init;
    defer _ = debug_allocator.deinit();
    const allocator = if (builtin.mode == .Debug) debug_allocator.allocator() else std.heap.c_allocator;

    std_out_writer = std_out.writer(&std_out_buf);
    std_err_file_writer = std_err.writer(&std_err_buf);
    std_err_writer = &std_err_file_writer.interface;
    tty_in = try std.fs.cwd().openFile("/dev/tty", .{});

    log.init(std_err_writer, null);
    log.info(@This(), "hat started, pid: {}\n", .{std.c.getpid()});

    const args = cli.Args.parse(allocator) catch |e| {
        log.errPrint("invalid args: {}\n", .{e});
        log.errPrint("{s}", .{cli.usage});
        return e;
    };

    if (args.help) {
        log.errPrint("{s}\n", .{cli.usage});
        return;
    }
    if (args.version) {
        log.errPrint("{f}\n", .{try cli.version()});
        return;
    }

    sig.registerAll();

    if (args.printer) {
        const uri = try ur.fromPath(allocator, args.path orelse return error.NoPath);
        var buffer = try buf.Buffer.init(allocator, uri);
        defer buffer.deinit();
        try pri.printBuffer(
            &buffer,
            &std_out_writer.interface,
            try pri.HighlightConfig.fromArgs(args),
        );
        return;
    }

    editor = try edi.Editor.init(allocator, .{});
    defer editor.deinit();

    const path = if (args.path) |path| try allocator.dupe(u8, path) else fzf.pickFile(allocator) catch return;
    defer allocator.free(path);

    editor.openBuffer(try ur.fromPath(allocator, path)) catch |e| {
        log.errPrint("open buffer \"{s}\" error: {}\n", .{ path, e });
        return e;
    };

    term = try ter.Terminal.init(allocator, &std_out_writer.interface, try ter.terminalSize());
    defer term.deinit();

    try startEditor(allocator);
    defer editor.disconnect() catch {};
}

pub fn startEditor(allocator: std.mem.Allocator) FatalError!void {
    var timer = std.time.Timer.start() catch unreachable;
    var timer_total = std.time.Timer.start() catch unreachable;
    var perf = std.mem.zeroes(per.PerfInfo);
    var buffer = editor.active_buffer;
    var repeat_count: ?usize = null;

    main_loop: while (true) {
        main_loop_mutex.lock();
        defer {
            main_loop_mutex.unlock();
            if (sleep_ns > perf.total) {
                std.Thread.sleep(sleep_ns - perf.total);
            }
        }

        _ = timer.lap();
        _ = timer_total.lap();

        editor.updateInput() catch |e| log.err(@This(), "update input error: {}\n", .{e});
        perf.input = timer.lap();

        const eql = std.mem.eql;
        buffer = editor.active_buffer;
        if (editor.dirty.input) {
            editor.dirty.input = false;
            editor.dotRepeatExecuted();
            while (editor.key_queue.items.len > 0) {
                if (log.enabled(.debug)) {
                    log.debug(@This(), "key queue: \"", .{});
                    for (editor.key_queue.items) |key| log.errPrint("{f}", .{key});
                    log.errPrint("\"\n", .{});
                }
                const raw_key = editor.key_queue.items[0];
                const key = try std.fmt.allocPrint(allocator, "{f}", .{raw_key});
                defer allocator.free(key);

                const normal_or_select = buffer.mode.isNormalOrSelect();

                if (normal_or_select and key.len == 1 and std.ascii.isDigit(key[0])) {
                    const d = std.fmt.parseInt(usize, key, 10) catch unreachable;
                    repeat_count = (if (repeat_count) |rc| rc * 10 else 0) + d;
                    if (repeat_count != 0) {
                        log.debug(@This(), "repeat count: {?}\n", .{repeat_count});
                        const removed = editor.key_queue.orderedRemove(0);
                        try editor.recordMacroKey(removed);
                        continue;
                    }
                }

                var keys_consumed: usize = 1;
                switch (buffer.mode) {
                    .normal => editor.dotRepeatOutside(),
                    else => editor.dotRepeatInside(),
                }
                const multiple_key = editor.key_queue.items.len > 1;
                const cmp_menu_active = buffer.mode == .insert and
                    editor.completion_menu.display_items.items.len > 0;
                const cmd_active = editor.command_line.command != null;
                var repeat_or_1: i32 = 1;
                if (repeat_count) |rc| repeat_or_1 = @intCast(rc);

                // command line menu
                if (cmd_active) {
                    if (eql(u8, key, "\n")) {
                        editor.handleCmd() catch |e| log.err(@This(), "handle cmd error: {}\n", .{e});
                    } else if (cmd_active and eql(u8, key, "<escape>")) {
                        editor.command_line.close();
                    } else if (cmd_active and eql(u8, key, "<left>")) {
                        editor.command_line.left();
                    } else if (cmd_active and eql(u8, key, "<right>")) {
                        editor.command_line.right();
                    } else if (cmd_active and eql(u8, key, "<backspace>")) {
                        editor.command_line.backspace();
                    } else if (cmd_active and eql(u8, key, "<delete>")) {
                        editor.command_line.delete();
                    } else if (cmd_active and raw_key.printable != null) {
                        try editor.command_line.insert(&.{raw_key.printable.?});
                    }

                    // cmp_menu
                } else if (cmp_menu_active and eql(u8, key, "<up>")) {
                    editor.completion_menu.prevItem();
                } else if (cmp_menu_active and eql(u8, key, "<down>")) {
                    editor.completion_menu.nextItem();
                } else if (cmp_menu_active and eql(u8, key, "\n")) {
                    editor.completion_menu.accept() catch |e| log.err(@This(), "cmp accept error: {}\n", .{e});

                    // text insertion
                } else if (buffer.mode == .insert and editor.key_queue.items[0].printable != null) {
                    var printable: std.array_list.Aligned(u21, null) = .empty;
                    defer printable.deinit(allocator);
                    keys_consumed = 0;
                    // read all consecutive printable keys in case this is a paste command
                    while (true) {
                        const next_key = if (keys_consumed < editor.key_queue.items.len) editor.key_queue.items[keys_consumed] else null;
                        if (next_key != null and next_key.?.printable != null) {
                            try printable.append(allocator, next_key.?.printable.?);
                            keys_consumed += 1;
                        } else {
                            break;
                        }
                    }
                    try buffer.changeInsertText(printable.items);

                    // global
                } else if (eql(u8, key, "<up>")) {
                    buffer.moveCursor(buffer.cursor.applyOffset(.{ .row = -1 }));
                } else if (eql(u8, key, "<down>")) {
                    buffer.moveCursor(buffer.cursor.applyOffset(.{ .row = 1 }));
                } else if (eql(u8, key, "<left>")) {
                    buffer.moveCursor(buffer.cursor.applyOffset(.{ .col = -1 }));
                } else if (eql(u8, key, "<right>")) {
                    buffer.moveCursor(buffer.cursor.applyOffset(.{ .col = 1 }));
                } else if (eql(u8, key, "<escape>")) {
                    try buffer.enterMode(.normal);
                    editor.dismissMessage();
                    repeat_count = null;
                } else if (normal_or_select and eql(u8, key, "<c-c>")) {
                    try editor.sendMessage("press q to close buffer");
                } else if (normal_or_select and eql(u8, key, "<c-z>")) {
                    // raise SIGTSTP to suspend hat. SIGCONT is handled by `sig.zig` once hat is fg'ed
                    term.deinit();
                    std.posix.raise(sig.sig_handle.tstp.sig) catch {};

                    // normal or select mode
                } else if (normal_or_select and eql(u8, key, "k")) {
                    buffer.moveCursor(buffer.cursor.applyOffset(.{ .row = -1 * repeat_or_1 }));
                } else if (normal_or_select and eql(u8, key, "j")) {
                    buffer.moveCursor(buffer.cursor.applyOffset(.{ .row = 1 * repeat_or_1 }));
                } else if (normal_or_select and eql(u8, key, "h")) {
                    buffer.moveCursor(buffer.cursor.applyOffset(.{ .col = -1 * repeat_or_1 }));
                } else if (normal_or_select and eql(u8, key, "l")) {
                    buffer.moveCursor(buffer.cursor.applyOffset(.{ .col = 1 * repeat_or_1 }));
                } else if (normal_or_select and eql(u8, key, "<c-u>")) {
                    const half_screen = @divFloor(@as(i32, @intCast(term.dimensions.height)), 2);
                    buffer.moveCursor(buffer.cursor.applyOffset(.{ .row = -1 * repeat_or_1 * half_screen }));
                    buffer.centerCursor();
                } else if (normal_or_select and eql(u8, key, "<c-d>")) {
                    const half_screen = @divFloor(@as(i32, @intCast(term.dimensions.height)), 2);
                    buffer.moveCursor(buffer.cursor.applyOffset(.{ .row = repeat_or_1 * half_screen }));
                    buffer.centerCursor();
                } else if (normal_or_select and eql(u8, key, "G")) {
                    buffer.moveCursor(.{
                        .row = @as(i32, @intCast(buffer.line_positions.items.len)) - 1,
                        .col = buffer.cursor.col,
                    });
                    buffer.centerCursor();
                } else if (normal_or_select and eql(u8, key, "$")) {
                    buffer.moveCursor(.{
                        .row = buffer.cursor.row,
                        .col = @intCast(buffer.lineLength(@intCast(buffer.cursor.row))),
                    });
                } else if (normal_or_select and eql(u8, key, "0")) {
                    buffer.moveCursor(.{ .row = buffer.cursor.row, .col = 0 });
                } else if (normal_or_select and eql(u8, key, "w")) {
                    buffer.moveToNextWord();
                } else if (normal_or_select and eql(u8, key, "W")) {
                    buffer.moveToPrevWord();
                } else if (normal_or_select and eql(u8, key, "e")) {
                    buffer.moveToWordEnd();
                } else if (normal_or_select and eql(u8, key, "E")) {
                    buffer.moveToTokenEnd();
                } else if (normal_or_select and eql(u8, key, "i")) {
                    try buffer.enterMode(.insert);
                } else if (normal_or_select and eql(u8, key, "a")) {
                    buffer.moveCursor(buffer.cursor.applyOffset(.{ .col = 1 }));
                    try buffer.enterMode(.insert);
                } else if (normal_or_select and eql(u8, key, "^")) {
                    const indent = buf.lineIndentSpaces(buffer.lineContent(@intCast(buffer.cursor.row)));
                    buffer.moveCursor(.{ .row = buffer.cursor.row, .col = @intCast(indent) });
                } else if (normal_or_select and eql(u8, key, "\n")) {
                    if (buffer.cursor.row + 1 < buffer.line_positions.items.len) {
                        buffer.moveCursor(.{ .row = buffer.cursor.row + repeat_or_1 });
                        const indent = buf.lineIndentSpaces(buffer.lineContent(@intCast(buffer.cursor.row)));
                        if (indent > 0) {
                            buffer.moveCursor(.{ .row = buffer.cursor.row, .col = @intCast(indent) });
                        }
                    }
                } else if (normal_or_select and eql(u8, key, "c")) {
                    try buffer.changeSelectionDelete();
                    try buffer.enterMode(.insert);
                } else if (normal_or_select and eql(u8, key, "d")) {
                    try buffer.changeSelectionDelete();
                    try buffer.enterMode(.normal);
                    try buffer.commitChanges();
                } else if (normal_or_select and eql(u8, key, "=")) {
                    try buffer.changeAlignIndent();
                    try buffer.commitChanges();
                    try buffer.enterMode(.normal);
                } else if (normal_or_select and eql(u8, key, "y")) {
                    buffer.copySelectionToClipboard() catch |e| log.err(@This(), "copy to clipboard error: {}\n", .{e});
                } else if (normal_or_select and eql(u8, key, "p")) {
                    buffer.changeInsertFromClipboard() catch |e| log.err(@This(), "paste from clipboard error: {}\n", .{e});
                } else if (normal_or_select and eql(u8, key, "z")) {
                    buffer.centerCursor();
                } else if (normal_or_select and eql(u8, key, "|")) {
                    const cmd = &editor.command_line;
                    cmd.activate(.pipe);
                    cmd.cursor = cmd.content.items.len;
                } else if (normal_or_select and (eql(u8, key, "*") or eql(u8, key, "#"))) {
                    const forward = eql(u8, key, "*");
                    const token: ?[]const u21 = b: {
                        if (buffer.mode == .normal) {
                            const line = buffer.lineContent(@intCast(buffer.cursor.row));
                            if (buf.tokenSpan(line, @intCast(buffer.cursor.col))) |flat_span| {
                                break :b line[flat_span.start..flat_span.end];
                            } else {
                                break :b null;
                            }
                        } else {
                            break :b buffer.textAt(buffer.selection.?);
                        }
                    };
                    if (token) |t| {
                        if (editor.find_query) |fq| editor.allocator.free(fq);
                        editor.find_query = try editor.allocator.dupe(u21, t);
                        try buffer.findNext(editor.find_query.?, forward);
                    } else {
                        try editor.sendMessage("not a token");
                    }

                    // normal mode
                } else if (normal_or_select and (eql(u8, key, "q") or eql(u8, key, "Q"))) {
                    const force = eql(u8, key, "Q");
                    editor.closeBuffer(force) catch |e| log.err(@This(), "close buffer error: {}\n", .{e});
                    if (editor.buffers.items.len == 0) break :main_loop;
                } else if (buffer.mode == .normal and eql(u8, key, "v")) {
                    try buffer.enterMode(.select);
                } else if (buffer.mode == .normal and eql(u8, key, "V")) {
                    try buffer.enterMode(.select_line);
                } else if (buffer.mode == .normal and (eql(u8, key, "o") or eql(u8, key, "O"))) {
                    const below = eql(u8, key, "o");
                    try buffer.enterMode(.insert);
                    const row = buffer.cursor.row;
                    const pos: Cursor = .{
                        .row = row,
                        .col = @intCast(if (below) buffer.lineLength(@intCast(row)) else 0),
                    };
                    var change = try cha.Change.initInsert(allocator, buffer, pos, &.{'\n'});
                    try buffer.appendChange(&change);
                    if (!below) buffer.moveCursor(.{ .row = row });
                } else if (buffer.mode == .normal and eql(u8, key, "J")) {
                    for (0..@intCast(repeat_or_1)) |_| {
                        if (buffer.cursor.row + 1 < buffer.line_positions.items.len) {
                            const pos: Cursor = .{
                                .row = buffer.cursor.row,
                                .col = @intCast(buffer.lineLength(@intCast(buffer.cursor.row))),
                            };
                            const indent = buf.lineIndentSpaces(buffer.lineContent(@intCast(buffer.cursor.row + 1)));
                            const span = Span{
                                .start = pos,
                                .end = buffer.posToCursor(buffer.cursorToPos(pos) + 1 + indent),
                            };
                            var change = try cha.Change.initReplace(allocator, buffer, span, &.{' '});
                            try buffer.appendChange(&change);
                        }
                    }
                    try buffer.commitChanges();
                } else if (buffer.mode == .normal and eql(u8, key, "u")) {
                    try buffer.undo();
                } else if (buffer.mode == .normal and eql(u8, key, "U")) {
                    try buffer.redo();
                } else if (buffer.mode == .normal and eql(u8, key, "<tab>")) {
                    if (editor.buffers.items.len > 1) {
                        const path = editor.buffers.items[1].path;
                        editor.openBuffer(path) catch |e| log.err(@This(), "open buffer {s} error: {}\n", .{ path, e });
                    }
                } else if (buffer.mode == .normal and eql(u8, key, ".")) {
                    try editor.dotRepeat(keys_consumed);
                } else if (buffer.mode == .normal and eql(u8, key, "/")) {
                    editor.command_line.activate(.find);
                } else if (buffer.mode == .normal and eql(u8, key, "n")) {
                    if (editor.find_query) |q| try buffer.findNext(q, true);
                } else if (buffer.mode == .normal and eql(u8, key, "N")) {
                    if (editor.find_query) |q| try buffer.findNext(q, false);
                } else if (buffer.mode == .normal and eql(u8, key, "x")) {
                    try buffer.findNextDiagnostic(true);
                } else if (buffer.mode == .normal and eql(u8, key, "X")) {
                    try buffer.findNextDiagnostic(false);
                } else if (buffer.mode == .normal and eql(u8, key, "r") and editor.recording_macro != null) {
                    editor.recordMacro() catch |e| log.err(@This(), "record macro error: {}\n", .{e});
                } else if (buffer.mode == .normal and eql(u8, key, "<c-n>")) {
                    editor.pickFile() catch |e| log.err(@This(), "pick file error: {}\n", .{e});
                } else if (buffer.mode == .normal and eql(u8, key, "<c-f>")) {
                    editor.findInFiles() catch |e| log.err(@This(), "find in files error: {}\n", .{e});
                } else if (buffer.mode == .normal and eql(u8, key, "<c-e>")) {
                    editor.pickBuffer() catch |e| log.err(@This(), "pick buffer error: {}\n", .{e});
                } else if (buffer.mode == .normal and eql(u8, key, "K")) {
                    if (editor.hover_contents) |hover| {
                        editor.openScratch(hover) catch |e| log.err(@This(), "open scratch error: {}\n", .{e});
                    } else {
                        for (buffer.lsp_connections.items) |conn| {
                            conn.hover() catch |e| log.err(@This(), "show hover LSP error: {}\n", .{e});
                        }
                    }

                    // insert mode
                } else if (buffer.mode == .insert and eql(u8, key, "<delete>")) {
                    const pos = buffer.cursorToPos(buffer.cursor);
                    if (pos + 1 == buffer.content.items.len) return;
                    const span: SpanFlat = .{ .start = pos, .end = pos + 1 };
                    var change = try cha.Change.initDelete(buffer.allocator, buffer, .fromSpanFlat(buffer, span));
                    try buffer.appendChange(&change);
                } else if (buffer.mode == .insert and eql(u8, key, "<backspace>")) {
                    const pos = buffer.cursorToPos(buffer.cursor);
                    if (pos == 0) return;
                    const span: SpanFlat = .{ .start = pos - 1, .end = pos };
                    var change = try cha.Change.initDelete(buffer.allocator, buffer, .fromSpanFlat(buffer, span));
                    try buffer.appendChange(&change);
                } else if (multiple_key) {
                    keys_consumed = 2;
                    const key2 = editor.key_queue.items[1];
                    // no need for more than 2 keys for now
                    const multi_key = try std.fmt.allocPrint(allocator, "{s}{f}", .{ key, key2 });
                    defer allocator.free(multi_key);

                    if (buffer.mode == .normal and eql(u8, multi_key, " w")) {
                        buffer.write() catch |e| {
                            log.err(@This(), "write buffer error: {}\n", .{e});
                            try editor.sendMessageFmt("write buffer error: {}", .{e});
                        };
                    } else if (buffer.mode == .normal and eql(u8, multi_key, " d")) {
                        for (buffer.lsp_connections.items) |conn| {
                            conn.goToDefinition() catch |e| log.err(@This(), "go to def LSP error: {}\n", .{e});
                        }
                    } else if (buffer.mode == .normal and eql(u8, multi_key, " r")) {
                        for (buffer.lsp_connections.items) |conn| {
                            conn.findReferences() catch |e| log.err(@This(), "find references LSP error: {}\n", .{e});
                        }
                    } else if (buffer.mode == .normal and eql(u8, multi_key, " n")) {
                        try buffer.renamePrompt();
<<<<<<< HEAD
                    } else if (editor.mode == .normal and eql(u8, multi_key, " f")) {
                        try buffer.findSymbols();
                    } else if (editor.mode == .normal and eql(u8, key, "r") and editor.key_queue.items[1].printable != null) {
=======
                    } else if (buffer.mode == .normal and eql(u8, key, "r") and key2.printable != null) {
>>>>>>> 1235f22c
                        const macro_name: u8 = @intCast(key2.printable.?);
                        try editor.startMacro(macro_name);
                    } else if (buffer.mode == .normal and eql(u8, key, "@") and key2.printable != null) {
                        const macro_name: u8 = @intCast(key2.printable.?);
                        for (0..@intCast(repeat_or_1)) |_| try editor.replayMacro(macro_name, keys_consumed);
                    } else if (normal_or_select and eql(u8, multi_key, "gg")) {
                        buffer.moveCursor(.{ .col = buffer.cursor.col });
                        buffer.centerCursor();
                    } else if (buffer.mode == .normal and eql(u8, multi_key, "gJ")) {
                        for (0..@intCast(repeat_or_1)) |_| {
                            if (buffer.cursor.row + 1 < buffer.line_positions.items.len) {
                                const pos: Cursor = .{
                                    .row = buffer.cursor.row,
                                    .col = @intCast(buffer.lineLength(@intCast(buffer.cursor.row))),
                                };
                                const span = Span{ .start = pos, .end = buffer.posToCursor(buffer.cursorToPos(pos) + 1) };
                                var change = try cha.Change.initDelete(allocator, buffer, span);
                                try buffer.appendChange(&change);
                            }
                        }
                        try buffer.commitChanges();
                    } else {
                        // no multi-key matches, drop first key as it will never match
                        keys_consumed = 1;
                    }
                } else {
                    // no mapping matches, wait for more keys
                    keys_consumed = 0;
                    break;
                }

                if (log.enabled(.debug)) {
                    log.debug(@This(), "consuming {} keys: \"", .{keys_consumed});
                    for (editor.key_queue.items[0..keys_consumed]) |k| log.errPrint("{f}", .{k});
                    log.errPrint("\"\n", .{});
                }
                for (0..keys_consumed) |_| {
                    switch (editor.dot_repeat_state) {
                        .inside, .commit_ready => {
                            try editor.dot_repeat_input_uncommitted.append(allocator, editor.key_queue.items[0]);
                        },
                        else => {},
                    }
                    const removed = editor.key_queue.orderedRemove(0);
                    try editor.recordMacroKey(removed);
                    repeat_count = null;
                }
                log.trace(@This(), "uncommitted: {any}\n", .{editor.dot_repeat_input_uncommitted.items});
                log.trace(@This(), "committed: {any}\n", .{editor.dot_repeat_input.items});
            }
        }
        perf.mapping = timer.lap();

        buffer = editor.active_buffer;
        editor.dirty.draw = editor.dirty.draw or buffer.pending_changes.items.len > 0;
        if (buffer.pending_changes.items.len > 0) {
            buffer.version += 1;
            buffer.clearDiagnostics();
            try buffer.reparse();
            perf.parse = timer.lap();
            for (buffer.lsp_connections.items) |conn| {
                conn.didChange(editor.active_buffer) catch |e| log.err(@This(), "did change LSP error: {}\n", .{e});
            }
            for (buffer.pending_changes.items) |*change| change.deinit();
            buffer.pending_changes.clearRetainingCapacity();
            perf.did_change = timer.lap();
        } else {
            perf.parse = 0;
            perf.did_change = 0;
        }

        if (editor.dirty.draw) {
            editor.dirty.draw = false;
            term.draw() catch |e| log.err(@This(), "draw error: {}\n", .{e});
        } else if (editor.dirty.cursor) {
            editor.dirty.cursor = false;
            term.updateCursor() catch |e| log.err(@This(), "update cursor error: {}\n", .{e});
        }
        perf.draw = timer.lap();

        if (editor.dirty.completion) {
            editor.dirty.completion = false;
            for (buffer.lsp_connections.items) |conn| {
                conn.sendCompletionRequest() catch |e| log.err(@This(), "cmp request LSP error: {}\n", .{e});
            }
        }
        if (editor.dot_repeat_state == .commit_ready) {
            try editor.dotRepeatCommit();
        }
        perf.commit = timer.lap();

        if (buffer.syncFs() catch |e| b: {
            log.err(@This(), "sync fs error: {}\n", .{e});
            break :b false;
        }) {
            try editor.sendMessage("external buffer modification");
            buffer.changeFsExternal() catch |e| log.err(@This(), "external change fs error: {}\n", .{e});
        }
        perf.sync = timer.lap();

        perf.total = timer_total.lap();
        if (perf.total > per.report_perf_threshold_ns) {
            log.debug(@This(), "frame perf: \n{f}", .{perf});
        }
    }
}

comptime {
    std.testing.refAllDecls(@This());
    std.testing.refAllDecls(@import("e2e.zig"));
}

pub fn testSetup() !void {
    const allocator = std.testing.allocator;
    log.level = .@"error";
    editor = try edi.Editor.init(allocator, .{});
    var writer = std.io.Writer.Discarding.init(&std_out_buf).writer;
    term = ter.Terminal{
        .writer = &writer,
        .dimensions = .{ .width = 50, .height = 30 },
        .allocator = allocator,
    };
}<|MERGE_RESOLUTION|>--- conflicted
+++ resolved
@@ -438,13 +438,9 @@
                         }
                     } else if (buffer.mode == .normal and eql(u8, multi_key, " n")) {
                         try buffer.renamePrompt();
-<<<<<<< HEAD
-                    } else if (editor.mode == .normal and eql(u8, multi_key, " f")) {
+                    } else if (buffer.mode == .normal and eql(u8, multi_key, " f")) {
                         try buffer.findSymbols();
-                    } else if (editor.mode == .normal and eql(u8, key, "r") and editor.key_queue.items[1].printable != null) {
-=======
                     } else if (buffer.mode == .normal and eql(u8, key, "r") and key2.printable != null) {
->>>>>>> 1235f22c
                         const macro_name: u8 = @intCast(key2.printable.?);
                         try editor.startMacro(macro_name);
                     } else if (buffer.mode == .normal and eql(u8, key, "@") and key2.printable != null) {
