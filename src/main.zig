--- conflicted
+++ resolved
@@ -333,11 +333,9 @@
                     var change = try cha.Change.initInsert(allocator, buffer, pos, &.{'\n'});
                     try buffer.appendChange(&change);
                     if (!below) buffer.moveCursor(.{ .row = row });
-<<<<<<< HEAD
                     if (editor.config.indent_newline) {
                         try buffer.indentEmptyLine();
                     }
-=======
                 } else if (editor.mode == .normal and eql(u8, key, "J")) {
                     for (0..@intCast(repeat_or_1)) |_| {
                         if (buffer.cursor.row + 1 < buffer.line_positions.items.len) {
@@ -355,7 +353,6 @@
                         }
                     }
                     try buffer.commitChanges();
->>>>>>> 4bf53b0b
                 } else if (editor.mode == .normal and eql(u8, key, "u")) {
                     try buffer.undo();
                 } else if (editor.mode == .normal and eql(u8, key, "U")) {
