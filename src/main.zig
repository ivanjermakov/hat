--- conflicted
+++ resolved
@@ -300,13 +300,8 @@
                     buffer.moveToWordEnd();
                 } else if (normal_or_select and eql(u8, key, "E")) {
                     buffer.moveToTokenEnd();
-<<<<<<< HEAD
                 } else if (normal_or_select and eql(u8, key, "h")) {
-                    try editor.enterMode(.insert);
-=======
-                } else if (normal_or_select and eql(u8, key, "i")) {
                     try buffer.enterMode(.insert);
->>>>>>> b53ae86c
                 } else if (normal_or_select and eql(u8, key, "a")) {
                     buffer.moveCursor(buffer.cursor.applyOffset(.{ .col = 1 }));
                     try buffer.enterMode(.insert);
@@ -384,14 +379,10 @@
                     var change = try cha.Change.initInsert(allocator, buffer, pos, &.{'\n'});
                     try buffer.appendChange(&change);
                     if (!below) buffer.moveCursor(.{ .row = row });
-<<<<<<< HEAD
                     if (editor.config.indent_newline) {
                         try buffer.indentEmptyLine();
                     }
-                } else if (editor.mode == .normal and eql(u8, key, "J")) {
-=======
                 } else if (buffer.mode == .normal and eql(u8, key, "J")) {
->>>>>>> b53ae86c
                     for (0..@intCast(repeat_or_1)) |_| {
                         if (buffer.cursor.row + 1 < buffer.line_positions.items.len) {
                             const pos: Cursor = .{
@@ -437,11 +428,7 @@
                     editor.findInFiles() catch |e| log.err(@This(), "find in files error: {}\n", .{e});
                 } else if (buffer.mode == .normal and eql(u8, key, "<c-e>")) {
                     editor.pickBuffer() catch |e| log.err(@This(), "pick buffer error: {}\n", .{e});
-<<<<<<< HEAD
-                } else if (editor.mode == .normal and eql(u8, key, "<c-d>")) {
-=======
-                } else if (buffer.mode == .normal and eql(u8, key, "K")) {
->>>>>>> b53ae86c
+                } else if (buffer.mode == .normal and eql(u8, key, "<c-d>")) {
                     if (editor.hover_contents) |hover| {
                         editor.openScratch(hover) catch |e| log.err(@This(), "open scratch error: {}\n", .{e});
                     } else {
@@ -475,42 +462,29 @@
                             log.err(@This(), "write buffer error: {}\n", .{e});
                             try editor.sendMessageFmt("write buffer error: {}", .{e});
                         };
-<<<<<<< HEAD
                     } else if (editor.mode == .normal and eql(u8, multi_key, " d")) {
-                        buffer.goToDefinition() catch |e| log.err(@This(), "go to def LSP error: {}\n", .{e});
+                        for (buffer.lsp_connections.items) |conn| {
+                            conn.goToDefinition() catch |e| log.err(@This(), "go to def LSP error: {}\n", .{e});
+                        }
                     } else if (editor.mode == .normal and eql(u8, multi_key, " r")) {
-                        buffer.findReferences() catch |e| log.err(@This(), "find references LSP error: {}\n", .{e});
-                    } else if (editor.mode == .normal and eql(u8, multi_key, " c")) {
-                        buffer.codeAction() catch |e| log.err(@This(), "code action LSP error: {}\n", .{e});
+                        for (buffer.lsp_connections.items) |conn| {
+                            conn.findReferences() catch |e| log.err(@This(), "find references LSP error: {}\n", .{e});
+                        }
                     } else if (editor.mode == .normal and eql(u8, multi_key, " n")) {
                         try buffer.renamePrompt();
                     } else if (editor.mode == .normal and eql(u8, multi_key, " l")) {
-                        buffer.format() catch |e| log.err(@This(), "format LSP error: {}", .{e});
+                        for (buffer.lsp_connections.items) |conn| {
+                            conn.format() catch |e| log.err(@This(), "format LSP error: {}", .{e});
+                        }
                     } else if (editor.mode == .normal and eql(u8, multi_key, " f")) {
                         try buffer.findSymbols();
-                    } else if (editor.mode == .normal and eql(u8, key, "r") and key2.printable != null) {
+                    } else if (buffer.mode == .normal and eql(u8, key, "r") and key2.printable != null) {
                         const macro_name: u8 = @intCast(key2.printable.?);
                         try editor.startMacro(macro_name);
                     } else if (normal_or_select and eql(u8, multi_key, "gi")) {
                         buffer.moveCursor(.{ .col = buffer.cursor.col });
                         buffer.centerCursor();
-                    } else if (editor.mode == .normal and eql(u8, key, "@") and key2.printable != null) {
-=======
-                    } else if (buffer.mode == .normal and eql(u8, multi_key, " d")) {
-                        for (buffer.lsp_connections.items) |conn| {
-                            conn.goToDefinition() catch |e| log.err(@This(), "go to def LSP error: {}\n", .{e});
-                        }
-                    } else if (buffer.mode == .normal and eql(u8, multi_key, " r")) {
-                        for (buffer.lsp_connections.items) |conn| {
-                            conn.findReferences() catch |e| log.err(@This(), "find references LSP error: {}\n", .{e});
-                        }
-                    } else if (buffer.mode == .normal and eql(u8, multi_key, " n")) {
-                        try buffer.renamePrompt();
-                    } else if (buffer.mode == .normal and eql(u8, key, "r") and key2.printable != null) {
-                        const macro_name: u8 = @intCast(key2.printable.?);
-                        try editor.startMacro(macro_name);
                     } else if (buffer.mode == .normal and eql(u8, key, "@") and key2.printable != null) {
->>>>>>> b53ae86c
                         const macro_name: u8 = @intCast(key2.printable.?);
                         for (0..@intCast(repeat_or_1)) |_| try editor.replayMacro(macro_name, keys_consumed);
                     } else if (normal_or_select and eql(u8, multi_key, "gg")) {
