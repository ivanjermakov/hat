const std = @import("std");
const dl = std.DynLib;
const Allocator = std.mem.Allocator;

const env = @import("env.zig");
const log = @import("log.zig");
const main = @import("main.zig");
const ts = @import("ts.zig");

<<<<<<< HEAD
const nvim_runtime_path = "$HOME/.local/share/nvim";
const nvim_ts_path = nvim_runtime_path ++ "/lazy/nvim-treesitter";
const nvim_aerial_path = nvim_runtime_path ++ "/lazy/aerial.nvim";
=======
pub const file_type = std.StaticStringMap(FileTypeConfig).initComptime(.{
    .{ ".c", FileTypeConfig{
        .name = "c",
        .ts = TsConfig.from_nvim("c"),
    } },
    .{ ".ts", FileTypeConfig{
        .name = "typescript",
        .ts = .{
            .lib_path = TsConfig.lib_path_from_nvim("typescript"),
            .lib_symbol = "tree_sitter_typescript",
            .highlight_query = TsConfig.highlight_query_from_nvim("ecma"),
            .indent_query = TsConfig.highlight_query_from_nvim("ecma"),
        },
    } },
    .{ ".zig", FileTypeConfig{
        .name = "zig",
        .ts = TsConfig.from_nvim("zig"),
    } },
});

const nvim_ts_path = "$HOME/.local/share/nvim/lazy/nvim-treesitter";
>>>>>>> 681b1bed

pub const FileTypeConfig = struct {
    name: []const u8,
    ts: ?TsConfig = null,
    indent_spaces: usize = 4,
};

pub const TsConfig = struct {
    lib_path: []const u8,
    lib_symbol: []const u8,
    highlight_query: []const u8,
    indent_query: []const u8,
    symbol_query: ?[]const u8,

    pub fn from_nvim(comptime name: []const u8) TsConfig {
        return .{
            .lib_path = lib_path_from_nvim(name),
            .lib_symbol = "tree_sitter_" ++ name,
            .highlight_query = highlight_query_from_nvim(name),
            .indent_query = indent_query_from_nvim(name),
            .symbol_query = symbol_query_from_aerial(name),
        };
    }

    pub fn loadLanguage(self: *const TsConfig, allocator: Allocator) !*const fn () *ts.ts.struct_TSLanguage {
        const lib_path_exp = try env.expand(allocator, self.lib_path, std.posix.getenv);
        defer allocator.free(lib_path_exp);

        log.debug(@This(), "loading TS language: {s} {s}\n", .{ lib_path_exp, self.lib_symbol });
        var language_lib = try dl.open(lib_path_exp);
        var language: *const fn () *ts.ts.struct_TSLanguage = undefined;
        language = language_lib.lookup(@TypeOf(language), @ptrCast(self.lib_symbol)) orelse return error.NoSymbol;
        return language;
    }

    pub fn loadQuery(allocator: Allocator, path: []const u8) ![]const u8 {
        const query_path = try env.expand(allocator, path, std.posix.getenv);
        defer allocator.free(query_path);
        return try std.fs.cwd().readFileAlloc(allocator, query_path, std.math.maxInt(usize));
    }

    pub fn lib_path_from_nvim(comptime name: []const u8) []const u8 {
        return nvim_ts_path ++ "/parser/" ++ name ++ ".so";
    }

    pub fn highlight_query_from_nvim(comptime name: []const u8) []const u8 {
        return nvim_ts_path ++ "/queries/" ++ name ++ "/highlights.scm";
    }

    pub fn indent_query_from_nvim(comptime name: []const u8) []const u8 {
        return nvim_ts_path ++ "/queries/" ++ name ++ "/indents.scm";
    }

    pub fn symbol_query_from_aerial(comptime name: []const u8) []const u8 {
        return nvim_aerial_path ++ "/queries/" ++ name ++ "/aerial.scm";
    }
};

<<<<<<< HEAD
pub const plain: FileTypeConfig = .{ .name = "plain", .ts = null };

pub const file_type = std.StaticStringMap(FileTypeConfig).initComptime(.{
    .{ ".c", FileTypeConfig{
        .name = "c",
        .ts = TsConfig.from_nvim("c"),
    } },
    .{ ".ts", FileTypeConfig{
        .name = "typescript",
        .ts = .{
            .lib_path = TsConfig.lib_path_from_nvim("typescript"),
            .lib_symbol = "tree_sitter_typescript",
            .highlight_query = TsConfig.highlight_query_from_nvim("ecma"),
            .indent_query = TsConfig.highlight_query_from_nvim("ecma"),
            .symbol_query = TsConfig.symbol_query_from_aerial("typescript"),
        },
    } },
    .{ ".zig", FileTypeConfig{
        .name = "zig",
        .ts = TsConfig.from_nvim("zig"),
    } },
});
=======
pub const plain: FileTypeConfig = .{ .name = "plain", .ts = null };
>>>>>>> 681b1bed
<|MERGE_RESOLUTION|>--- conflicted
+++ resolved
@@ -7,11 +7,10 @@
 const main = @import("main.zig");
 const ts = @import("ts.zig");
 
-<<<<<<< HEAD
 const nvim_runtime_path = "$HOME/.local/share/nvim";
 const nvim_ts_path = nvim_runtime_path ++ "/lazy/nvim-treesitter";
 const nvim_aerial_path = nvim_runtime_path ++ "/lazy/aerial.nvim";
-=======
+
 pub const file_type = std.StaticStringMap(FileTypeConfig).initComptime(.{
     .{ ".c", FileTypeConfig{
         .name = "c",
@@ -31,9 +30,6 @@
         .ts = TsConfig.from_nvim("zig"),
     } },
 });
-
-const nvim_ts_path = "$HOME/.local/share/nvim/lazy/nvim-treesitter";
->>>>>>> 681b1bed
 
 pub const FileTypeConfig = struct {
     name: []const u8,
@@ -92,29 +88,4 @@
     }
 };
 
-<<<<<<< HEAD
-pub const plain: FileTypeConfig = .{ .name = "plain", .ts = null };
-
-pub const file_type = std.StaticStringMap(FileTypeConfig).initComptime(.{
-    .{ ".c", FileTypeConfig{
-        .name = "c",
-        .ts = TsConfig.from_nvim("c"),
-    } },
-    .{ ".ts", FileTypeConfig{
-        .name = "typescript",
-        .ts = .{
-            .lib_path = TsConfig.lib_path_from_nvim("typescript"),
-            .lib_symbol = "tree_sitter_typescript",
-            .highlight_query = TsConfig.highlight_query_from_nvim("ecma"),
-            .indent_query = TsConfig.highlight_query_from_nvim("ecma"),
-            .symbol_query = TsConfig.symbol_query_from_aerial("typescript"),
-        },
-    } },
-    .{ ".zig", FileTypeConfig{
-        .name = "zig",
-        .ts = TsConfig.from_nvim("zig"),
-    } },
-});
-=======
-pub const plain: FileTypeConfig = .{ .name = "plain", .ts = null };
->>>>>>> 681b1bed
+pub const plain: FileTypeConfig = .{ .name = "plain", .ts = null };