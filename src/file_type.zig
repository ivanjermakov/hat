const std = @import("std");
const dl = std.DynLib;
const Allocator = std.mem.Allocator;

const env = @import("env.zig");
const log = @import("log.zig");
const main = @import("main.zig");
const ts = @import("ts.zig");

<<<<<<< HEAD
const nvim_runtime_path = "$HOME/.local/share/nvim";
const nvim_ts_path = nvim_runtime_path ++ "/lazy/nvim-treesitter";
const nvim_aerial_path = nvim_runtime_path ++ "/lazy/aerial.nvim";

pub const file_type = std.StaticStringMap(FileTypeConfig).initComptime(.{
    .{ ".c", FileTypeConfig{
        .name = "c",
        .ts = TsConfig.from_nvim("c"),
    } },
    .{ ".ts", FileTypeConfig{
        .name = "typescript",
        .ts = .{
            .lib_path = TsConfig.lib_path_from_nvim("typescript"),
            .lib_symbol = "tree_sitter_typescript",
            .highlight_query = TsConfig.highlight_query_from_nvim("ecma"),
            .indent_query = TsConfig.highlight_query_from_nvim("ecma"),
            .symbol_query = TsConfig.symbol_query_from_aerial("ecma"),
        },
    } },
    .{ ".zig", FileTypeConfig{
        .name = "zig",
        .ts = TsConfig.from_nvim("zig"),
    } },
});
=======
pub const file_type = std.StaticStringMap(FileTypeConfig).initComptime(.{});
>>>>>>> b53ae86c

pub const FileTypeConfig = struct {
    name: []const u8,
    ts: ?TsConfig = null,
    /// Number of spaces corresponding to a single indentation level
    indent_spaces: usize = 4,
    /// Display width of a tab character in terminal cells
    tab_width: usize = 4,
};

pub const TsConfig = struct {
    lib_path: []const u8,
    lib_symbol: []const u8,
    highlight_query: []const u8,
    indent_query: []const u8,
    symbol_query: ?[]const u8,

    pub fn from_nvim(comptime name: []const u8) TsConfig {
        return .{
            .lib_path = lib_path_from_nvim(name),
            .lib_symbol = "tree_sitter_" ++ name,
            .highlight_query = highlight_query_from_nvim(name),
            .indent_query = indent_query_from_nvim(name),
            .symbol_query = symbol_query_from_aerial(name),
        };
    }

    pub fn loadLanguage(self: *const TsConfig, allocator: Allocator) !*const fn () *ts.ts.struct_TSLanguage {
        const lib_path_exp = try env.expand(allocator, self.lib_path, std.posix.getenv);
        defer allocator.free(lib_path_exp);

        log.debug(@This(), "loading TS language: {s} {s}\n", .{ lib_path_exp, self.lib_symbol });
        var language_lib = try dl.open(lib_path_exp);
        var language: *const fn () *ts.ts.struct_TSLanguage = undefined;
        language = language_lib.lookup(@TypeOf(language), @ptrCast(self.lib_symbol)) orelse return error.NoSymbol;
        return language;
    }

    pub fn loadQuery(allocator: Allocator, path: []const u8) ![]const u8 {
        const query_path = try env.expand(allocator, path, std.posix.getenv);
        defer allocator.free(query_path);
        return try std.fs.cwd().readFileAlloc(allocator, query_path, std.math.maxInt(usize));
    }

    pub fn lib_path_from_nvim(comptime name: []const u8) []const u8 {
        return nvim_ts_path ++ "/parser/" ++ name ++ ".so";
    }

    pub fn highlight_query_from_nvim(comptime name: []const u8) []const u8 {
        return nvim_ts_path ++ "/queries/" ++ name ++ "/highlights.scm";
    }

    pub fn indent_query_from_nvim(comptime name: []const u8) []const u8 {
        return nvim_ts_path ++ "/queries/" ++ name ++ "/indents.scm";
    }

<<<<<<< HEAD
    pub fn symbol_query_from_aerial(comptime name: []const u8) []const u8 {
        return nvim_aerial_path ++ "/queries/" ++ name ++ "/aerial.scm";
    }
=======
    const nvim_ts_path = "$HOME/.local/share/nvim/lazy/nvim-treesitter";
>>>>>>> b53ae86c
};

pub const plain: FileTypeConfig = .{ .name = "plain", .ts = null };<|MERGE_RESOLUTION|>--- conflicted
+++ resolved
@@ -6,11 +6,6 @@
 const log = @import("log.zig");
 const main = @import("main.zig");
 const ts = @import("ts.zig");
-
-<<<<<<< HEAD
-const nvim_runtime_path = "$HOME/.local/share/nvim";
-const nvim_ts_path = nvim_runtime_path ++ "/lazy/nvim-treesitter";
-const nvim_aerial_path = nvim_runtime_path ++ "/lazy/aerial.nvim";
 
 pub const file_type = std.StaticStringMap(FileTypeConfig).initComptime(.{
     .{ ".c", FileTypeConfig{
@@ -32,9 +27,6 @@
         .ts = TsConfig.from_nvim("zig"),
     } },
 });
-=======
-pub const file_type = std.StaticStringMap(FileTypeConfig).initComptime(.{});
->>>>>>> b53ae86c
 
 pub const FileTypeConfig = struct {
     name: []const u8,
@@ -91,13 +83,12 @@
         return nvim_ts_path ++ "/queries/" ++ name ++ "/indents.scm";
     }
 
-<<<<<<< HEAD
     pub fn symbol_query_from_aerial(comptime name: []const u8) []const u8 {
         return nvim_aerial_path ++ "/queries/" ++ name ++ "/aerial.scm";
     }
-=======
+
     const nvim_ts_path = "$HOME/.local/share/nvim/lazy/nvim-treesitter";
->>>>>>> b53ae86c
+    const nvim_aerial_path = "$HOME/.local/share/nvim/lazy/aerial.nvim";
 };
 
 pub const plain: FileTypeConfig = .{ .name = "plain", .ts = null };