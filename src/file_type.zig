const std = @import("std");
const dl = std.DynLib;
const Allocator = std.mem.Allocator;

const env = @import("env.zig");
const log = @import("log.zig");
const main = @import("main.zig");
const ts = @import("ts.zig");

pub const file_type = std.StaticStringMap(FileTypeConfig).initComptime(.{
    .{ ".c", FileTypeConfig{
        .name = "c",
        .ts = TsConfig.from_nvim("c"),
    } },
    .{ ".ts", FileTypeConfig{
        .name = "typescript",
        .ts = .{
            .lib_path = TsConfig.lib_path_from_nvim("typescript"),
            .lib_symbol = "tree_sitter_typescript",
            .highlight_query = TsConfig.highlight_query_from_nvim("ecma"),
            .indent_query = TsConfig.highlight_query_from_nvim("ecma"),
            .symbol_query = TsConfig.symbol_query_from_aerial("typescript"),
        },
    } },
    .{ ".zig", FileTypeConfig{
        .name = "zig",
        .ts = TsConfig.from_nvim("zig"),
    } },
    .{ ".md", FileTypeConfig{
        .name = "markdown",
        .ts = TsConfig.from_nvim("markdown"),
    } },
});

pub const FileTypeConfig = struct {
    name: []const u8,
    ts: ?TsConfig = null,
    /// Number of spaces corresponding to a single indentation level
    indent_spaces: usize = 4,
    /// Display width of a tab character in terminal cells
    tab_width: usize = 4,
};

pub const TsConfig = struct {
    lib_path: []const u8,
    lib_symbol: []const u8,
    highlight_query: ?[]const u8,
    indent_query: ?[]const u8,
    symbol_query: ?[]const u8,

<<<<<<< HEAD
    pub fn from_nvim(comptime name: []const u8) TsConfig {
        return .{
            .lib_path = lib_path_from_nvim(name),
            .lib_symbol = "tree_sitter_" ++ name,
            .highlight_query = highlight_query_from_nvim(name),
            .indent_query = indent_query_from_nvim(name),
            .symbol_query = symbol_query_from_aerial(name),
        };
    }

=======
>>>>>>> e6baab8e
    pub fn loadLanguage(self: *const TsConfig, allocator: Allocator) !*const fn () *ts.ts.struct_TSLanguage {
        const lib_path_exp = try env.expand(allocator, self.lib_path, std.posix.getenv);
        defer allocator.free(lib_path_exp);

        log.debug(@This(), "loading TS language: {s} {s}\n", .{ lib_path_exp, self.lib_symbol });
        var language_lib = try dl.open(lib_path_exp);
        var language: *const fn () *ts.ts.struct_TSLanguage = undefined;
        language = language_lib.lookup(@TypeOf(language), @ptrCast(self.lib_symbol)) orelse return error.NoSymbol;
        return language;
    }

    pub fn loadQuery(allocator: Allocator, path: []const u8) ![]const u8 {
        log.debug(@This(), "loading TS query: {s}\n", .{path});
        const query_path = try env.expand(allocator, path, std.posix.getenv);
        defer allocator.free(query_path);
        return try std.fs.cwd().readFileAlloc(allocator, query_path, std.math.maxInt(usize));
    }
<<<<<<< HEAD

    pub fn lib_path_from_nvim(comptime name: []const u8) []const u8 {
        return nvim_ts_path ++ "/parser/" ++ name ++ ".so";
    }

    pub fn highlight_query_from_nvim(comptime name: []const u8) []const u8 {
        return nvim_ts_path ++ "/queries/" ++ name ++ "/highlights.scm";
    }

    pub fn indent_query_from_nvim(comptime name: []const u8) []const u8 {
        return nvim_ts_path ++ "/queries/" ++ name ++ "/indents.scm";
    }

    pub fn symbol_query_from_aerial(comptime name: []const u8) []const u8 {
        return nvim_aerial_path ++ "/queries/" ++ name ++ "/aerial.scm";
    }

    const nvim_ts_path = "$HOME/.local/share/nvim/lazy/nvim-treesitter";
    const nvim_aerial_path = "$HOME/.local/share/nvim/lazy/aerial.nvim";
=======
>>>>>>> e6baab8e
};

pub const plain: FileTypeConfig = .{ .name = "plain", .ts = null };<|MERGE_RESOLUTION|>--- conflicted
+++ resolved
@@ -8,28 +8,11 @@
 const ts = @import("ts.zig");
 
 pub const file_type = std.StaticStringMap(FileTypeConfig).initComptime(.{
-    .{ ".c", FileTypeConfig{
-        .name = "c",
-        .ts = TsConfig.from_nvim("c"),
-    } },
-    .{ ".ts", FileTypeConfig{
-        .name = "typescript",
-        .ts = .{
-            .lib_path = TsConfig.lib_path_from_nvim("typescript"),
-            .lib_symbol = "tree_sitter_typescript",
-            .highlight_query = TsConfig.highlight_query_from_nvim("ecma"),
-            .indent_query = TsConfig.highlight_query_from_nvim("ecma"),
-            .symbol_query = TsConfig.symbol_query_from_aerial("typescript"),
-        },
-    } },
-    .{ ".zig", FileTypeConfig{
-        .name = "zig",
-        .ts = TsConfig.from_nvim("zig"),
-    } },
-    .{ ".md", FileTypeConfig{
-        .name = "markdown",
-        .ts = TsConfig.from_nvim("markdown"),
-    } },
+    .{ ".c", FileTypeConfig{ .name = "c", .ts = .init("c") } },
+    .{ ".ts", FileTypeConfig{ .name = "typescript", .ts = .init("typescript") } },
+    .{ ".tsx", FileTypeConfig{ .name = "tsx", .ts = .init("tsx") } },
+    .{ ".zig", FileTypeConfig{ .name = "zig", .ts = .init("zig") } },
+    .{ ".md", FileTypeConfig{ .name = "markdown", .ts = .init("markdown") } },
 });
 
 pub const FileTypeConfig = struct {
@@ -44,23 +27,20 @@
 pub const TsConfig = struct {
     lib_path: []const u8,
     lib_symbol: []const u8,
-    highlight_query: ?[]const u8,
-    indent_query: ?[]const u8,
-    symbol_query: ?[]const u8,
+    highlight_query: ?[]const u8 = null,
+    indent_query: ?[]const u8 = null,
+    symbol_query: ?[]const u8 = null,
 
-<<<<<<< HEAD
-    pub fn from_nvim(comptime name: []const u8) TsConfig {
+    pub fn init(comptime name: []const u8) TsConfig {
         return .{
-            .lib_path = lib_path_from_nvim(name),
+            .lib_path = nvim_ts_path ++ "/parser/" ++ name ++ ".so",
             .lib_symbol = "tree_sitter_" ++ name,
-            .highlight_query = highlight_query_from_nvim(name),
-            .indent_query = indent_query_from_nvim(name),
-            .symbol_query = symbol_query_from_aerial(name),
+            .highlight_query = hat_ts_path ++ "/queries/" ++ name ++ "/highlights.scm",
+            .indent_query = hat_ts_path ++ "/queries/" ++ name ++ "/indents.scm",
+            .symbol_query = nvim_aerial_path ++ "/queries/" ++ name ++ "/aerial.scm",
         };
     }
 
-=======
->>>>>>> e6baab8e
     pub fn loadLanguage(self: *const TsConfig, allocator: Allocator) !*const fn () *ts.ts.struct_TSLanguage {
         const lib_path_exp = try env.expand(allocator, self.lib_path, std.posix.getenv);
         defer allocator.free(lib_path_exp);
@@ -78,28 +58,10 @@
         defer allocator.free(query_path);
         return try std.fs.cwd().readFileAlloc(allocator, query_path, std.math.maxInt(usize));
     }
-<<<<<<< HEAD
 
-    pub fn lib_path_from_nvim(comptime name: []const u8) []const u8 {
-        return nvim_ts_path ++ "/parser/" ++ name ++ ".so";
-    }
-
-    pub fn highlight_query_from_nvim(comptime name: []const u8) []const u8 {
-        return nvim_ts_path ++ "/queries/" ++ name ++ "/highlights.scm";
-    }
-
-    pub fn indent_query_from_nvim(comptime name: []const u8) []const u8 {
-        return nvim_ts_path ++ "/queries/" ++ name ++ "/indents.scm";
-    }
-
-    pub fn symbol_query_from_aerial(comptime name: []const u8) []const u8 {
-        return nvim_aerial_path ++ "/queries/" ++ name ++ "/aerial.scm";
-    }
-
+    const hat_ts_path = "$HOME/.config/hat/tree-sitter";
     const nvim_ts_path = "$HOME/.local/share/nvim/lazy/nvim-treesitter";
     const nvim_aerial_path = "$HOME/.local/share/nvim/lazy/aerial.nvim";
-=======
->>>>>>> e6baab8e
 };
 
 pub const plain: FileTypeConfig = .{ .name = "plain", .ts = null };