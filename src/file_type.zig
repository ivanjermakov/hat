--- conflicted
+++ resolved
@@ -21,15 +21,9 @@
 pub const TsConfig = struct {
     lib_path: []const u8,
     lib_symbol: []const u8,
-<<<<<<< HEAD
-    highlight_query: ?[]const u8,
-    indent_query: ?[]const u8,
-    symbol_query: ?[]const u8,
-=======
     highlight_query: ?[]const u8 = null,
     indent_query: ?[]const u8 = null,
     symbol_query: ?[]const u8 = null,
->>>>>>> 85a29f11
 
     pub fn loadLanguage(self: *const TsConfig, allocator: Allocator) !*const fn () *ts.ts.struct_TSLanguage {
         const lib_path_exp = try env.expand(allocator, self.lib_path, std.posix.getenv);
