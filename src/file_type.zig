const std = @import("std");
const dl = std.DynLib;
const Allocator = std.mem.Allocator;

const env = @import("env.zig");
const log = @import("log.zig");
const main = @import("main.zig");
const ts = @import("ts.zig");

<<<<<<< HEAD
pub const file_type = std.StaticStringMap(FileTypeConfig).initComptime(.{
    .{ ".c", FileTypeConfig{
        .name = "c",
        .ts = TsConfig.from_nvim("c"),
    } },
    .{ ".ts", FileTypeConfig{
        .name = "typescript",
        .ts = .{
            .lib_path = TsConfig.lib_path_from_nvim("typescript"),
            .lib_symbol = "tree_sitter_typescript",
            .highlight_query = TsConfig.highlight_query_from_nvim("ecma"),
            .indent_query = TsConfig.highlight_query_from_nvim("ecma"),
            .symbol_query = TsConfig.symbol_query_from_aerial("ecma"),
        },
    } },
    .{ ".zig", FileTypeConfig{
        .name = "zig",
        .ts = TsConfig.from_nvim("zig"),
    } },
});

const nvim_runtime_path = "$HOME/.local/share/nvim";
const nvim_ts_path = nvim_runtime_path ++ "/lazy/nvim-treesitter";
const nvim_aerial_path = nvim_runtime_path ++ "/lazy/aerial.nvim";
=======
pub const file_type = std.StaticStringMap(FileTypeConfig).initComptime(.{});
>>>>>>> 1235f22c

pub const FileTypeConfig = struct {
    name: []const u8,
    ts: ?TsConfig = null,
    /// Number of spaces corresponding to a single indentation level
    indent_spaces: usize = 4,
    /// Display width of a tab character in terminal cells
    tab_width: usize = 4,
};

pub const TsConfig = struct {
    lib_path: []const u8,
    lib_symbol: []const u8,
    highlight_query: []const u8,
    indent_query: []const u8,
    symbol_query: ?[]const u8,

    pub fn from_nvim(comptime name: []const u8) TsConfig {
        return .{
            .lib_path = lib_path_from_nvim(name),
            .lib_symbol = "tree_sitter_" ++ name,
            .highlight_query = highlight_query_from_nvim(name),
            .indent_query = indent_query_from_nvim(name),
            .symbol_query = symbol_query_from_aerial(name),
        };
    }

    pub fn loadLanguage(self: *const TsConfig, allocator: Allocator) !*const fn () *ts.ts.struct_TSLanguage {
        const lib_path_exp = try env.expand(allocator, self.lib_path, std.posix.getenv);
        defer allocator.free(lib_path_exp);

        log.debug(@This(), "loading TS language: {s} {s}\n", .{ lib_path_exp, self.lib_symbol });
        var language_lib = try dl.open(lib_path_exp);
        var language: *const fn () *ts.ts.struct_TSLanguage = undefined;
        language = language_lib.lookup(@TypeOf(language), @ptrCast(self.lib_symbol)) orelse return error.NoSymbol;
        return language;
    }

    pub fn loadQuery(allocator: Allocator, path: []const u8) ![]const u8 {
        const query_path = try env.expand(allocator, path, std.posix.getenv);
        defer allocator.free(query_path);
        return try std.fs.cwd().readFileAlloc(allocator, query_path, std.math.maxInt(usize));
    }

    pub fn lib_path_from_nvim(comptime name: []const u8) []const u8 {
        return nvim_ts_path ++ "/parser/" ++ name ++ ".so";
    }

    pub fn highlight_query_from_nvim(comptime name: []const u8) []const u8 {
        return nvim_ts_path ++ "/queries/" ++ name ++ "/highlights.scm";
    }

    pub fn indent_query_from_nvim(comptime name: []const u8) []const u8 {
        return nvim_ts_path ++ "/queries/" ++ name ++ "/indents.scm";
    }

<<<<<<< HEAD
    pub fn symbol_query_from_aerial(comptime name: []const u8) []const u8 {
        return nvim_aerial_path ++ "/queries/" ++ name ++ "/aerial.scm";
    }
=======
    const nvim_ts_path = "$HOME/.local/share/nvim/lazy/nvim-treesitter";
>>>>>>> 1235f22c
};

pub const plain: FileTypeConfig = .{ .name = "plain", .ts = null };<|MERGE_RESOLUTION|>--- conflicted
+++ resolved
@@ -7,34 +7,7 @@
 const main = @import("main.zig");
 const ts = @import("ts.zig");
 
-<<<<<<< HEAD
-pub const file_type = std.StaticStringMap(FileTypeConfig).initComptime(.{
-    .{ ".c", FileTypeConfig{
-        .name = "c",
-        .ts = TsConfig.from_nvim("c"),
-    } },
-    .{ ".ts", FileTypeConfig{
-        .name = "typescript",
-        .ts = .{
-            .lib_path = TsConfig.lib_path_from_nvim("typescript"),
-            .lib_symbol = "tree_sitter_typescript",
-            .highlight_query = TsConfig.highlight_query_from_nvim("ecma"),
-            .indent_query = TsConfig.highlight_query_from_nvim("ecma"),
-            .symbol_query = TsConfig.symbol_query_from_aerial("ecma"),
-        },
-    } },
-    .{ ".zig", FileTypeConfig{
-        .name = "zig",
-        .ts = TsConfig.from_nvim("zig"),
-    } },
-});
-
-const nvim_runtime_path = "$HOME/.local/share/nvim";
-const nvim_ts_path = nvim_runtime_path ++ "/lazy/nvim-treesitter";
-const nvim_aerial_path = nvim_runtime_path ++ "/lazy/aerial.nvim";
-=======
 pub const file_type = std.StaticStringMap(FileTypeConfig).initComptime(.{});
->>>>>>> 1235f22c
 
 pub const FileTypeConfig = struct {
     name: []const u8,
@@ -91,13 +64,12 @@
         return nvim_ts_path ++ "/queries/" ++ name ++ "/indents.scm";
     }
 
-<<<<<<< HEAD
     pub fn symbol_query_from_aerial(comptime name: []const u8) []const u8 {
         return nvim_aerial_path ++ "/queries/" ++ name ++ "/aerial.scm";
     }
-=======
+
     const nvim_ts_path = "$HOME/.local/share/nvim/lazy/nvim-treesitter";
->>>>>>> 1235f22c
+    const nvim_aerial_path = "$HOME/.local/share/nvim/lazy/aerial.nvim";
 };
 
 pub const plain: FileTypeConfig = .{ .name = "plain", .ts = null };