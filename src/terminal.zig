--- conflicted
+++ resolved
@@ -270,11 +270,7 @@
                 if (main.editor.mode == .normal) {
                     for (buffer.highlights.items) |hi| {
                         if (hi.inRange(.{ .row = buffer_row, .col = buffer_col })) {
-<<<<<<< HEAD
-                            try co.attributes.write(co.attributes.highlight, attrs_stream.writer());
-=======
                             try co.attributes.write(co.attributes.highlight, &attrs_writer);
->>>>>>> 339f759d
                         }
                     }
                 }
