--- conflicted
+++ resolved
@@ -138,21 +138,16 @@
     }
 
     fn drawNumberLine(self: *Terminal, buffer: *buf.Buffer, area: Area) !void {
-<<<<<<< HEAD
-        try co.attributes.write(co.attributes.number_line, self.writer);
-        defer self.resetAttributes() catch {};
-        const cursor_row = buffer.cursor.row;
-=======
         try co.Attribute.writeSlice(co.Attribute.number_line, self.writer);
         defer self.resetAttribute() catch {};
->>>>>>> 85a29f11
+        const cursor_row = buffer.cursor.row;
         for (@intCast(area.pos.row)..@as(usize, @intCast(area.pos.row)) + area.dims.height) |term_row| {
             const buffer_row = @as(i32, @intCast(term_row)) + buffer.offset.row;
             try self.moveCursor(.{ .row = @intCast(term_row), .col = area.pos.col });
             if (buffer_row < 0 or buffer_row >= buffer.line_positions.items.len) {
                 if (edi.Config.end_of_buffer_char) |ch| _ = try self.writer.writeAll(&.{ch});
             } else {
-                switch (edi.config.number_line_mode) {
+                switch (edi.Config.number_line_mode) {
                     .absolute => {
                         try self.writer.printInt(
                             @as(usize, @intCast(buffer_row + 1)),
