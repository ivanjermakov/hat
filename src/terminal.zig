const std = @import("std");
const posix = std.posix;
const Allocator = std.mem.Allocator;

const buf = @import("buffer.zig");
const edi = @import("editor.zig");
const co = @import("color.zig");
const core = @import("core.zig");
const Dimensions = core.Dimensions;
const Area = core.Area;
const Cursor = core.Cursor;
const Layout = core.Layout;
const fs = @import("fs.zig");
const inp = @import("input.zig");
const log = @import("log.zig");
const main = @import("main.zig");
const cmd = @import("ui/command_line.zig");
const cmp = @import("ui/completion_menu.zig");
const act = @import("ui/code_action.zig");
const uni = @import("unicode.zig");
const ft = @import("file_type.zig");

const c = @cImport({
    @cInclude("termios.h");
    @cInclude("locale.h");
});
/// See section about "CSI Ps SP q" at
/// https://invisible-island.net/xterm/ctlseqs/ctlseqs.html#h3-Functions-using-CSI-_-ordered-by-the-final-character_s_
pub const cursor_type = union {
    pub const blinking_block = "\x1b[0 q";
    pub const blinking_block2 = "\x1b[1 q";
    pub const steady_block = "\x1b[2 q";
    pub const blinking_underline = "\x1b[3 q";
    pub const steady_underline = "\x1b[4 q";
    pub const blinking_bar = "\x1b[5 q";
    pub const steady_bar = "\x1b[6 q";
};

pub const Terminal = struct {
    writer: *std.io.Writer,
    dimensions: Dimensions,
    allocator: Allocator,

    pub fn init(allocator: Allocator, writer: *std.io.Writer, dimensions: Dimensions) !Terminal {
        var self = Terminal{
            .writer = writer,
            .dimensions = dimensions,
            .allocator = allocator,
        };
        try self.setup();

        return self;
    }

    pub fn setup(self: *Terminal) !void {
        _ = c.setlocale(c.LC_ALL, "");

        var tty: c.struct_termios = undefined;
        _ = c.tcgetattr(main.tty_in.handle, &tty);
        tty.c_lflag &= @bitCast(~(c.ICANON | c.ECHO));
        _ = c.tcsetattr(main.tty_in.handle, c.TCSANOW, &tty);

        try self.switchBuf(true);
        try self.wrapAround(false);
    }

    pub fn deinit(self: *Terminal) void {
        self.clear() catch {};
        self.wrapAround(true) catch {};
        self.switchBuf(false) catch {};
        self.writer.writeAll(cursor_type.steady_block) catch {};
        self.writer.flush() catch {};
    }

    pub fn draw(self: *Terminal) !void {
        try self.clear();
        const buffer = main.editor.active_buffer;
        const layout = computeLayout(self.dimensions);

        try self.drawBuffer(buffer, layout.buffer);

        const cmp_menu = &main.editor.completion_menu;
        try self.drawCompletionMenu(cmp_menu, layout.buffer);

        if (main.editor.hover_contents) |hover| try self.drawHover(hover, layout.buffer);
        if (main.editor.code_actions) |code_actions| try self.drawCodeActions(code_actions, layout.buffer);
        if (main.editor.command_line.command == null) try self.drawMessage();
        try self.updateCursor();
        if (main.editor.command_line.command != null) try self.drawCmd(&main.editor.command_line);

        try self.writer.flush();
    }

    pub fn updateCursor(self: *Terminal) !void {
        const buffer = main.editor.active_buffer;
        const layout = computeLayout(self.dimensions);

        try self.drawNumberLine(buffer, layout.number_line);
        if (main.editor.command_line.command == null) try self.drawMessage();

        try self.moveCursor((Cursor{ .row = buffer.cursor.row, .col = @intCast(cursorTermCol(buffer, buffer.cursor)) })
            .applyOffset(buffer.offset.negate())
            .applyOffset(layout.buffer.pos));

        try self.writer.writeAll(switch (buffer.mode) {
            .normal => cursor_type.steady_block,
            .select, .select_line => cursor_type.steady_underline,
            .insert => cursor_type.steady_bar,
        });
        try self.writer.flush();
    }

    fn clear(self: *Terminal) !void {
        try self.writer.writeAll("\x1b[2J");
    }

    fn clearUntilLineEnd(self: *Terminal) !void {
        try self.write("\x1b[0K");
    }

    pub fn switchBuf(self: *Terminal, alternative: bool) !void {
        try self.writer.writeAll(if (alternative) "\x1b[?1049h" else "\x1b[?1049l");
        try self.writer.flush();
    }

    pub fn wrapAround(self: *Terminal, enable: bool) !void {
        try self.writer.writeAll(if (enable) "\x1b[?7h" else "\x1b[?7l");
    }

    fn resetAttribute(self: *Terminal) !void {
        try self.writer.writeAll("\x1b[0m");
    }

    fn moveCursor(self: *Terminal, cursor: Cursor) !void {
        try self.writer.print("\x1b[{};{}H", .{ cursor.row + 1, cursor.col + 1 });
    }

    fn writeAttr(self: *Terminal, attr: co.Attr) !void {
        try attr.write(self.writer.writer());
    }

    fn drawNumberLine(self: *Terminal, buffer: *buf.Buffer, area: Area) !void {
<<<<<<< HEAD
        try co.Attributes.write(co.Attributes.number_line, self.writer);
        defer self.resetAttributes() catch {};
        const cursor_row = buffer.cursor.row;
=======
        try co.Attribute.writeSlice(co.Attribute.number_line, self.writer);
        defer self.resetAttribute() catch {};
>>>>>>> 85a29f11
        for (@intCast(area.pos.row)..@as(usize, @intCast(area.pos.row)) + area.dims.height) |term_row| {
            const buffer_row = @as(i32, @intCast(term_row)) + buffer.offset.row;
            try self.moveCursor(.{ .row = @intCast(term_row), .col = area.pos.col });
            if (buffer_row < 0 or buffer_row >= buffer.line_positions.items.len) {
                if (edi.Config.end_of_buffer_char) |ch| _ = try self.writer.writeAll(&.{ch});
            } else {
                switch (edi.Config.number_line_mode) {
                    .absolute => {
                        try self.writer.printInt(
                            @as(usize, @intCast(buffer_row + 1)),
                            10,
                            .lower,
                            .{ .width = area.dims.width - 1, .alignment = .right },
                        );
                    },
                    .relative => {
                        var display_num: usize = 0;
                        var alignment: std.fmt.Alignment = .right;
                        const line_num: i32 = cursor_row - buffer_row;
                        if (line_num == 0) {
                            display_num = @intCast(cursor_row + 1);
                            alignment = .center;
                        } else {
                            display_num = @abs(line_num);
                        }
                        try self.writer.printInt(
                            display_num,
                            10,
                            .lower,
                            .{ .width = area.dims.width - 1, .alignment = alignment },
                        );
                    },
                }
            }
        }
        if (buffer.git_hunks.items.len > 0) {
            const hunks = buffer.git_hunks.items;
            log.trace(@This(), "hunks: {any}\n", .{hunks});
            var hunk_idx: usize = 0;
            for (@intCast(area.pos.row)..@as(usize, @intCast(area.pos.row)) + area.dims.height) |term_row| {
                const buffer_row = @as(i32, @intCast(term_row)) + buffer.offset.row;
                if (buffer_row < 0) continue;
                if (buffer_row >= buffer.line_positions.items.len) break;
                if (hunk_idx >= hunks.len) break;

                const hunk = hunks[hunk_idx];
                const single_line_match = hunk.len == 0 and buffer_row == hunk.line - 1;
                if (single_line_match or (buffer_row >= hunk.line - 1 and buffer_row < hunk.line - 1 + hunk.len)) {
                    try self.moveCursor(.{ .row = @intCast(term_row), .col = area.pos.col });
                    switch (hunk.type) {
                        .add => {
                            try co.Attributes.write(co.Attributes.git_added, self.writer);
                            try self.writer.writeAll("┃");
                        },
                        .delete => {
                            try co.Attributes.write(co.Attributes.git_deleted, self.writer);
                            try self.writer.writeAll("▁");
                        },
                        .modify => {
                            try co.Attributes.write(co.Attributes.git_modified, self.writer);
                            try self.writer.writeAll("┃");
                        },
                    }
                }
                if (buffer_row > hunk.line - 1 + hunk.len) hunk_idx += 1;
            }
        }
    }

    fn drawBuffer(self: *Terminal, buffer: *buf.Buffer, area: Area) !void {
        var attrs_buf = std.mem.zeroes([128]u8);
        var attrs_writer = std.io.Writer.fixed(&attrs_buf);
        var attrs: []const u8 = undefined;
        var last_attrs_buf = std.mem.zeroes([128]u8);
        var last_attrs: ?[]const u8 = null;

        var span_index: usize = 0;
        for (@intCast(area.pos.row)..@as(usize, @intCast(area.pos.row)) + area.dims.height) |term_row| {
            const buffer_row = @as(i32, @intCast(term_row)) + buffer.offset.row;
            if (buffer_row < 0) continue;
            if (buffer_row >= buffer.line_positions.items.len) break;

            var byte: usize = if (buffer_row > 0) buffer.line_byte_positions.items[@intCast(buffer_row - 1)] else 0;
            var area_col: i32 = 0;

            var line = buffer.lineContent(@intCast(buffer_row));
            const terminated = buffer.lineTerminated(@intCast(buffer_row));
            try self.moveCursor(.{ .row = @intCast(term_row), .col = area.pos.col });

            if (buffer.offset.col > 0) {
                if (buffer.offset.col >= line.len) continue;
                const offscreen_line = line[0..@intCast(buffer.offset.col)];
                byte += try uni.unicodeByteLen(offscreen_line);
                line = line[@intCast(buffer.offset.col)..];
            } else {
                for (0..@intCast(-buffer.offset.col)) |_| {
                    try self.writer.writeAll(" ");
                }
            }

            for (0..if (terminated) line.len + 1 else line.len) |i| {
                const ch = if (i == line.len) ' ' else line[i];
                _ = attrs_writer.consumeAll();
                const buffer_col: i32 = buffer.offset.col + @as(i32, @intCast(i));

                if (area_col >= @as(i32, @intCast(area.dims.width))) break;
                if (buffer.ts_state) |ts_state| {
                    if (ts_state.highlight) |hi| {
                        const highlight_spans = hi.spans.items;
                        const ch_attrs: []const co.Attribute = b: while (span_index < highlight_spans.len) {
                            const span = highlight_spans[span_index];
                            if (span.span.start > byte) break :b co.Attribute.text;
                            if (byte >= span.span.start and byte < span.span.end) {
                                break :b span.attrs;
                            }
                            span_index += 1;
                        } else {
                            break :b co.Attribute.text;
                        };
                        try co.Attribute.writeSlice(ch_attrs, &attrs_writer);
                    }
                }

                if (buffer.selection) |selection| {
                    if (selection.inRange(.{ .row = buffer_row, .col = buffer_col })) {
                        const attr = if (buffer.mode.isSelect()) co.Attribute.selection else co.Attribute.selection_normal;
                        try co.Attribute.writeSlice(attr, &attrs_writer);
                    }
                } else {
                    if (buffer.mode == .normal) {
                        for (buffer.highlights.items) |hi| {
                            if (hi.inRange(.{ .row = buffer_row, .col = buffer_col })) {
                                try co.Attributes.write(co.Attributes.highlight, &attrs_writer);
                            }
                        }
                    }
                }

                if (buffer.diagnostics.items.len > 0) {
                    for (buffer.diagnostics.items) |diagnostic| {
                        const span = diagnostic.span;

                        if (span.inRange(.{ .row = buffer_row, .col = buffer_col })) {
                            try co.Attribute.writeSlice(co.Attribute.diagnosticSeverity(diagnostic.severity), &attrs_writer);
                            break;
                        }
                    }
                }

                attrs = attrs_writer.buffered();
                if (last_attrs == null or !std.mem.eql(u8, attrs, last_attrs.?)) {
                    self.resetAttribute() catch {};
                    try self.writer.writeAll(attrs);
                    @memcpy(&last_attrs_buf, &attrs_buf);
                    last_attrs = last_attrs_buf[0..attrs.len];
                }

                try writeChar(self.writer, buffer.file_type, ch);

                byte += try std.unicode.utf8CodepointSequenceLength(ch);
                const col_width = colWidth(buffer.file_type, ch);
                area_col += @intCast(col_width);
                if (col_width > 1) try self.moveCursor(.{ .row = @intCast(term_row), .col = area.pos.col + area_col });
            }
            // reached line end
            try self.resetAttribute();
            last_attrs = null;
        }
    }

    fn drawCompletionMenu(self: *Terminal, cmp_menu: *cmp.CompletionMenu, area: Area) !void {
        const max_width = 30;
        const buffer = main.editor.active_buffer;

        if (buffer.mode != .insert) return;
        if (cmp_menu.display_items.items.len == 0) return;

        const replace_range = cmp_menu.replace_range.?;
        const menu_pos = (Cursor{
            .row = @intCast(replace_range.start.line),
            .col = @intCast(replace_range.start.character),
        })
            .applyOffset(buffer.offset.negate())
            .applyOffset(area.pos)
            .applyOffset(.{ .row = 1 });

        var longest_item: usize = 0;
        for (cmp_menu.display_items.items) |idx| {
            const cmp_item = cmp_menu.completion_items.items[idx];
            if (cmp_item.label.len > longest_item) longest_item = cmp_item.label.len;
        }
        const menu_width = @min(max_width, longest_item + 1);

        {
            try self.resetAttribute();

            for (0..cmp_menu.display_items.items.len) |menu_row| {
                const idx = cmp_menu.display_items.items[menu_row];
                const cmp_item = cmp_menu.completion_items.items[idx];
                try self.moveCursor(.{
                    .row = menu_pos.row + @as(i32, @intCast(menu_row)),
                    .col = menu_pos.col,
                });
                if (menu_row == cmp_menu.active_item) {
                    try co.Attribute.writeSlice(co.Attribute.completion_menu_active, self.writer);
                } else {
                    try co.Attribute.writeSlice(co.Attribute.completion_menu, self.writer);
                }
                try self.writer.writeAll(cmp_item.label[0..@min(cmp_item.label.len, menu_width)]);

                const padding_len: i32 = menu_width - @as(i32, @intCast(cmp_item.label.len));
                if (padding_len > 0) {
                    for (0..@intCast(padding_len)) |_| {
                        try self.writer.writeAll(" ");
                    }
                }
            }
            try self.resetAttribute();
        }

        {
            const cmp_item = cmp_menu.activeItem();
            if (cmp_item.detail == null and cmp_item.documentation == null) return;
            var doc_lines: std.array_list.Aligned([]const u8, null) = .empty;
            defer doc_lines.deinit(self.allocator);
            if (cmp_item.detail) |detail| try doc_lines.append(self.allocator, detail);
            if (cmp_item.documentation) |documentation| {
                var doc_iter = std.mem.splitScalar(u8, documentation, '\n');
                while (doc_iter.next()) |line| {
                    try doc_lines.append(self.allocator, line);
                }
            }

            const doc_pos = menu_pos.applyOffset(.{ .col = menu_width });
            try self.drawOverlay(doc_lines.items, doc_pos);
        }
    }

    fn drawHover(self: *Terminal, text: []const u8, area: Area) !void {
        var doc_lines: std.array_list.Aligned([]const u8, null) = .empty;
        defer doc_lines.deinit(self.allocator);
        var doc_iter = std.mem.splitScalar(u8, text, '\n');
        while (doc_iter.next()) |line| {
            try doc_lines.append(self.allocator, line);
        }
        const buffer = main.editor.active_buffer;
        const max_doc_width = 90;
        var longest_line: usize = 0;
        for (doc_lines.items) |line| {
            if (line.len > longest_line) longest_line = line.len;
        }
        var doc_pos = buffer.cursor
            .applyOffset(buffer.offset.negate())
            .applyOffset(area.pos)
            .applyOffset(.{ .row = 1 });
        const doc_width = @min(max_doc_width, longest_line);
        if (doc_pos.col + doc_width > self.dimensions.width) {
            doc_pos.col = @max(0, @as(i32, @intCast(self.dimensions.width)) - doc_width);
        }
        try self.drawOverlay(doc_lines.items, doc_pos);
    }

    fn drawCodeActions(self: *Terminal, code_actions: []const act.CodeAction, area: Area) !void {
        var overlay_lines: std.array_list.Aligned([]const u8, null) = .empty;
        defer {
            for (overlay_lines.items) |l| self.allocator.free(l);
            overlay_lines.deinit(self.allocator);
        }
        for (code_actions) |code_action| {
            const line = try std.fmt.allocPrint(self.allocator, "[{c}] {s}", .{ code_action.hint, code_action.title });
            try overlay_lines.append(self.allocator, line);
        }
        const buffer = main.editor.active_buffer;
        const max_doc_width = 90;
        var longest_line: usize = 0;
        for (overlay_lines.items) |line| {
            if (line.len > longest_line) longest_line = line.len;
        }
        var pos = buffer.cursor
            .applyOffset(buffer.offset.negate())
            .applyOffset(area.pos)
            .applyOffset(.{ .row = 1 });
        const overlay_width = @min(max_doc_width, longest_line);
        if (pos.col + overlay_width > self.dimensions.width) {
            pos.col = @max(0, @as(i32, @intCast(self.dimensions.width)) - overlay_width);
        }
        std.debug.print("{any}\n", .{overlay_lines.items});
        try self.drawOverlay(overlay_lines.items, pos);
    }

    /// Draw a box on top of the editor's content, containing `lines`
    /// Box width is min(longest line, available area)
    fn drawOverlay(self: *Terminal, lines: []const []const u8, pos: Cursor) !void {
        try co.Attribute.writeSlice(co.Attribute.overlay, self.writer);
        defer self.resetAttribute() catch {};

        const max_doc_width = 90;
        var longest_line: usize = 0;
        for (lines) |line| {
            if (line.len > longest_line) longest_line = line.len;
        }
        const doc_width = @min(max_doc_width, longest_line);

        for (0..lines.len) |i| {
            const doc_line = lines[i];
            try self.moveCursor(.{
                .row = pos.row + @as(i32, @intCast(i)),
                .col = pos.col,
            });
            const available_len = @min(self.dimensions.width - @as(usize, @intCast(pos.col)), doc_width);
            const visible_len = @min(available_len, doc_line.len);
            try self.writer.writeAll(doc_line[0..visible_len]);
            for (0..available_len - visible_len) |_| {
                try self.writer.writeAll(" ");
            }
        }
    }

    fn drawMessage(self: *Terminal) !void {
        if (main.editor.message_read_idx == main.editor.messages.items.len) return;
        const message = main.editor.messages.items[main.editor.message_read_idx];
        const message_height = std.mem.count(u8, message, "\n") + 1;
        try self.moveCursor(.{ .row = @intCast(self.dimensions.height - message_height) });
        try co.Attribute.writeSlice(co.Attribute.message, self.writer);
        try self.writer.writeAll(message);
        try self.resetAttribute();
    }

    fn drawCmd(self: *Terminal, command_line: *const cmd.CommandLine) !void {
        const last_row = self.dimensions.height - 1;
        const prefix = command_line.command.?.prefix();
        try self.moveCursor(.{ .row = @intCast(last_row) });
        try co.Attribute.writeSlice(co.Attribute.command_line, self.writer);
        try self.writer.writeAll(prefix);
        for (command_line.content.items) |ch| {
            try uni.unicodeToBytesWrite(self.writer, &.{ch});
        }
        try self.resetAttribute();
        try self.moveCursor(.{ .row = @intCast(last_row), .col = @intCast(prefix.len + command_line.cursor) });
    }
};

pub fn terminalSize() !Dimensions {
    var w: std.c.winsize = undefined;
    if (std.c.ioctl(main.std_out.handle, std.c.T.IOCGWINSZ, &w) == -1) {
        return error.TermSize;
    }
    return .{
        .width = w.col,
        .height = w.row,
    };
}

pub fn computeLayout(term_dims: Dimensions) Layout {
    const number_line_width = 6;
    const padding_width = if (edi.Config.centering_width) |cw|
        if (term_dims.width > cw) @divFloor(term_dims.width - cw, 2) else 0
    else
        0;
    const occupied_width = padding_width + number_line_width;

    return .{
        .left_padding = .{
            .pos = .{},
            .dims = .{
                .height = term_dims.height,
                .width = padding_width,
            },
        },
        .number_line = .{
            .pos = .{ .col = @intCast(padding_width) },
            .dims = .{
                .height = term_dims.height,
                .width = number_line_width,
            },
        },
        .buffer = .{
            .pos = .{ .col = @intCast(occupied_width) },
            .dims = .{
                .height = term_dims.height,
                .width = term_dims.width - occupied_width,
            },
        },
    };
}

/// Conversion of a sequence of bytes into a sequence of keys is not straightforward,
/// because ANSI sequences are timing-dependent.
/// For example, "\x1b=" if valid for both "<escape>=" and "<m-=>", but this ambiguity occurs if both keys are pressed
/// in a single frame (with quick keyboard taps on in simulated input within e2e tests).
///
/// For consistency, this function will never produce a key with .meta modifier, because of escape-or-meta
/// timing ambiguity.
/// If <m-*> mapping is desired, modify 0x1b switch clause, but beware of the shortcomings.
pub fn parseAnsi(input: *std.array_list.Aligned(u8, null)) !inp.Key {
    if (input.items.len == 0) return error.NoInput;
    log.trace(@This(), "codes: {any}\n", .{input.items});
    var key: inp.Key = .{};
    const code = input.items[0];
    switch (code) {
        0x00...0x03, 0x05...0x08, 0x0e, 0x10...0x1a => {
            _ = input.orderedRemove(0);
            // offset 96 converts \x1 to 'a', \x2 to 'b', and so on
            key.printable = code + 96;
            std.debug.assert(isPrintableAscii(@intCast(key.printable.?)));
            key.modifiers = @intFromEnum(inp.Modifier.control);
        },
        0x04 => {
            _ = input.orderedRemove(0);
            key.printable = 'd';
            key.modifiers = @intFromEnum(inp.Modifier.control);
        },
        0x7f => {
            _ = input.orderedRemove(0);
            key.code = .backspace;
        },
        0x0d => {
            _ = input.orderedRemove(0);
            key.printable = '\n';
        },
        0x1b => {
            _ = input.orderedRemove(0);
            // CSI ANSI escape sequences (prefix \e[)
            if (input.items.len > 0 and input.items[0] == '[') {
                _ = input.orderedRemove(0);
                if (input.items.len > 0) {
                    switch (input.items[0]) {
                        'A' => {
                            _ = input.orderedRemove(0);
                            key.code = .up;
                        },
                        'B' => {
                            _ = input.orderedRemove(0);
                            key.code = .down;
                        },
                        'C' => {
                            _ = input.orderedRemove(0);
                            key.code = .right;
                        },
                        'D' => {
                            _ = input.orderedRemove(0);
                            key.code = .left;
                        },
                        'F' => {
                            _ = input.orderedRemove(0);
                            key.code = .end;
                        },
                        'H' => {
                            _ = input.orderedRemove(0);
                            key.code = .home;
                        },
                        '3' => {
                            _ = input.orderedRemove(0);
                            if (input.items.len > 0 and input.items[0] == '~') _ = input.orderedRemove(0);
                            key.code = .delete;
                        },
                        '5' => {
                            _ = input.orderedRemove(0);
                            if (input.items.len > 0 and input.items[0] == '~') _ = input.orderedRemove(0);
                            key.code = .pgup;
                        },
                        '6' => {
                            _ = input.orderedRemove(0);
                            if (input.items.len > 0 and input.items[0] == '~') _ = input.orderedRemove(0);
                            key.code = .pgdown;
                        },
                        else => return error.TodoCsi,
                    }
                }
                // Other escape sequences (prefix \e)
            } else if (input.items.len > 0 and input.items[0] == 'O') {
                if (input.items.len > 1 and input.items[1] >= 'P' and input.items[1] <= 'S') {
                    switch (input.items[1]) {
                        'P' => key.code = .f1,
                        'Q' => key.code = .f2,
                        'R' => key.code = .f3,
                        'S' => key.code = .f4,
                        else => unreachable,
                    }
                    _ = input.orderedRemove(0);
                    _ = input.orderedRemove(0);
                }
            } else {
                key.code = .escape;
            }
        },
        else => {
            var iter = uni.LooseUtf8Iterator{ .bytes = input.items };
            const cp = iter.next() orelse unreachable;
            for (0..iter.i) |_| _ = input.orderedRemove(0);
            key.printable = cp;
        },
    }
    return key;
}

pub fn getCodes(writer: *std.io.Writer, tty_file: std.fs.File) !void {
    if (!fs.poll(tty_file)) return;
    while (true) {
        if (!fs.poll(tty_file)) break;
        var b: [1]u8 = undefined;
        const bytes_read = std.posix.read(tty_file.handle, &b) catch break;
        if (bytes_read == 0) break;
        try writer.writeAll(b[0..]);
        // 1ns seems to be enough wait time for /dev/tty to fill up with the next code
        std.Thread.sleep(1);
    }
}

pub fn getKeys(allocator: Allocator, codes: []const u8) ![]inp.Key {
    var keys: std.array_list.Aligned(inp.Key, null) = .empty;

    var cs: std.array_list.Aligned(u8, null) = .empty;
    defer cs.deinit(allocator);
    try cs.appendSlice(allocator, codes);

    while (cs.items.len > 0) {
        const key = parseAnsi(&cs) catch |e| {
            log.debug(@This(), "{}\n", .{e});
            continue;
        };
        log.trace(@This(), "key: \"{f}\"\n", .{key});
        try keys.append(allocator, key);
    }
    return try keys.toOwnedSlice(allocator);
}

/// Some codepoints need special treatment before writing to terminal
pub fn writeChar(writer: *std.io.Writer, config: ft.FileTypeConfig, ch: u21) !void {
    switch (ch) {
        // @see https://www.compart.com/en/unicode/U+2400
        0x00...0x08, 0x0B...0x1F => try uni.unicodeToBytesWrite(writer, &.{ch + 0x2400}),
        0x09 => for (0..config.tab_width) |_| try writer.writeByte(' '),
        0x7F => try uni.unicodeToBytesWrite(writer, &.{0x2421}),
        0x80...0xA0 => try writer.print("<{X:0>2}>", .{ch}),
        else => try uni.unicodeToBytesWrite(writer, &.{ch}),
    }
}

/// Display with in term columns of a written codepoint
/// Has to be coherent with `Terminal.writeChar`
pub fn colWidth(config: ft.FileTypeConfig, ch: u21) usize {
    return switch (ch) {
        0x09 => config.tab_width,
        0x00...0x08, 0x0A...0x7F => 1,
        0x80...0xA0 => 4,
        else => @max(1, uni.colWidth(ch) orelse 1),
    };
}

pub fn cursorTermCol(buffer: *const buf.Buffer, cursor: Cursor) usize {
    const line = buffer.lineContent(@intCast(cursor.row));
    var col: usize = 0;
    for (0..@intCast(cursor.col)) |char_idx| {
        col += colWidth(buffer.file_type, line[char_idx]);
    }
    return col;
}

/// Length of a line in term columns
pub fn lineColLength(buffer: *buf.Buffer, line: []const u21) usize {
    var len: usize = 0;
    for (line) |ch| len += colWidth(buffer.file_type, ch);
    return len;
}

fn ansiCodeToString(allocator: Allocator, code: u8) ![]const u8 {
    const is_printable = code >= 32 and code < 127;
    if (is_printable) {
        return std.fmt.allocPrint(allocator, "{c}", .{@as(u7, @intCast(code))});
    } else {
        return std.fmt.allocPrint(allocator, "\\x{x}", .{code});
    }
}

fn isPrintableAscii(code: u8) bool {
    return code >= 0x20 and code <= 0x7e;
}

test "parseAnsi" {
    try expectEqlKey("a", "a", 0);
    try expectEqlKey("A", "A", 0);
    try expectEqlKey("0", "0", 0);
    try expectEqlKey("?\x01", "?", 1);
    try expectEqlKey("\x01", "<c-a>", 0);
    try expectEqlKey("\x1b", "<escape>", 0);
    try expectEqlKey("\x1b ", "<escape>", 1);
    try expectEqlKey("\x1b=", "<escape>", 1);
    try expectEqlKey("\x1b[A", "<up>", 0);
    try expectEqlKey("\x1bOQ", "<f2>", 0);
    try expectEqlKey("ф", "ф", 0);
    try expectEqlKey("🚧", "🚧", 0);
    try expectEqlKey("🚧🚧", "🚧", 4);
    try expectEqlKey("\x1a", "<c-z>", 0);
}

fn expectEqlKey(input: []const u8, expected: []const u8, remaining: usize) !void {
    const a = std.testing.allocator;
    var input_list: std.array_list.Aligned(u8, null) = .empty;
    defer input_list.deinit(a);
    try input_list.appendSlice(a, input);
    const key = try parseAnsi(&input_list);
    const actual = try std.fmt.allocPrint(a, "{f}", .{key});
    defer a.free(actual);
    try std.testing.expectEqualStrings(expected, actual);
    try std.testing.expectEqual(remaining, input_list.items.len);
}

test "getKeys" {
    const a = std.testing.allocator;
    const keys = try getKeys(a, "aA0?\x01\x1b\x1b[A\x1bOQ\x1b\x4d");
    defer a.free(keys);

    inline for (.{ "a", "A", "0", "?", "<c-a>", "<escape>", "<up>", "<f2>", "<escape>", "M" }, 0..) |expected, i| {
        const actual = try std.fmt.allocPrint(a, "{f}", .{keys[i]});
        defer a.free(actual);
        try std.testing.expectEqualStrings(expected, actual);
    }
}

test "colWidth" {
    const config = ft.FileTypeConfig{ .name = "test" };
    try std.testing.expectEqual(1, colWidth(config, 'a'));
    try std.testing.expectEqual(4, colWidth(config, '\x80'));
    try std.testing.expectEqual(2, colWidth(config, '🚧'));
    try std.testing.expectEqual(2, colWidth(config, '✔'));
    try std.testing.expectEqual(1, colWidth(config, '\u{FE0F}'));
}<|MERGE_RESOLUTION|>--- conflicted
+++ resolved
@@ -140,14 +140,9 @@
     }
 
     fn drawNumberLine(self: *Terminal, buffer: *buf.Buffer, area: Area) !void {
-<<<<<<< HEAD
-        try co.Attributes.write(co.Attributes.number_line, self.writer);
-        defer self.resetAttributes() catch {};
-        const cursor_row = buffer.cursor.row;
-=======
         try co.Attribute.writeSlice(co.Attribute.number_line, self.writer);
         defer self.resetAttribute() catch {};
->>>>>>> 85a29f11
+        const cursor_row = buffer.cursor.row;
         for (@intCast(area.pos.row)..@as(usize, @intCast(area.pos.row)) + area.dims.height) |term_row| {
             const buffer_row = @as(i32, @intCast(term_row)) + buffer.offset.row;
             try self.moveCursor(.{ .row = @intCast(term_row), .col = area.pos.col });
@@ -199,15 +194,15 @@
                     try self.moveCursor(.{ .row = @intCast(term_row), .col = area.pos.col });
                     switch (hunk.type) {
                         .add => {
-                            try co.Attributes.write(co.Attributes.git_added, self.writer);
+                            try co.Attribute.writeSlice(co.Attribute.git_added, self.writer);
                             try self.writer.writeAll("┃");
                         },
                         .delete => {
-                            try co.Attributes.write(co.Attributes.git_deleted, self.writer);
+                            try co.Attribute.writeSlice(co.Attribute.git_deleted, self.writer);
                             try self.writer.writeAll("▁");
                         },
                         .modify => {
-                            try co.Attributes.write(co.Attributes.git_modified, self.writer);
+                            try co.Attribute.writeSlice(co.Attribute.git_modified, self.writer);
                             try self.writer.writeAll("┃");
                         },
                     }
@@ -280,7 +275,7 @@
                     if (buffer.mode == .normal) {
                         for (buffer.highlights.items) |hi| {
                             if (hi.inRange(.{ .row = buffer_row, .col = buffer_col })) {
-                                try co.Attributes.write(co.Attributes.highlight, &attrs_writer);
+                                try co.Attribute.writeSlice(co.Attribute.highlight, &attrs_writer);
                             }
                         }
                     }
