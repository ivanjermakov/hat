--- conflicted
+++ resolved
@@ -174,7 +174,6 @@
                         );
                     },
                 }
-<<<<<<< HEAD
             }
         }
         if (buffer.git_hunks.items.len > 0) {
@@ -239,8 +238,12 @@
                     }
                 }
                 if (buffer_row > hunk.line - 1 + hunk.len) hunk_idx += 1;
-=======
->>>>>>> 8fca3645
+                try self.writer.printInt(
+                    @as(usize, @intCast(buffer_row + 1)),
+                    10,
+                    .lower,
+                    .{ .width = area.dims.width - 1, .alignment = .right },
+                );
             }
         }
     }
