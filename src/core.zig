const std = @import("std");

const reg = @import("regex");

const buf = @import("buffer.zig");
const lsp = @import("lsp.zig");
const ts = @import("ts.zig");

pub const Cursor = struct {
    row: i32 = 0,
    col: i32 = 0,

    pub fn applyOffset(self: Cursor, offset: Cursor) Cursor {
        return .{ .row = self.row + offset.row, .col = self.col + offset.col };
    }

    pub fn negate(self: Cursor) Cursor {
        return .{
            .row = -self.row,
            .col = -self.col,
        };
    }

    pub fn order(self: Cursor, other: Cursor) std.math.Order {
        if (std.meta.eql(self, other)) return .eq;
        if (self.row == other.row) {
            return std.math.order(self.col, other.col);
        }
        return std.math.order(self.row, other.row);
    }

    pub fn fromLsp(position: lsp.types.Position) Cursor {
        return .{
            .row = @intCast(position.line),
            .col = @intCast(position.character),
        };
    }

    pub fn toLsp(self: Cursor) lsp.types.Position {
        return .{
            .line = @intCast(self.row),
            .character = @intCast(self.col),
        };
    }

    pub fn toTs(self: Cursor) ts.ts.TSPoint {
        return .{
            .row = @intCast(self.row),
            .column = @intCast(self.col),
        };
    }
};

/// End position is exclusive
/// To include \n, .end = .{.row = row + 1, .col = 0}
pub const Span = struct {
    start: Cursor,
    end: Cursor,

    pub fn inRange(self: Span, pos: Cursor) bool {
        const start = self.start.order(pos);
        const end = self.end.order(pos);
        return start != .gt and end == .gt;
    }

    pub fn fromLsp(position: lsp.types.Range) Span {
        return .{
            .start = Cursor.fromLsp(position.start),
            .end = Cursor.fromLsp(position.end),
        };
    }

    pub fn toLsp(self: Span) lsp.types.Range {
        return .{
            .start = self.start.toLsp(),
            .end = self.end.toLsp(),
        };
    }

    pub fn fromByteSpan(buffer: *const buf.Buffer, byte_span: SpanFlat) Span {
        return .{
            .start = buffer.posToCursor(byte_span.start),
            .end = buffer.posToCursor(byte_span.end),
        };
    }
};

pub const SpanFlat = struct {
    start: usize,
    end: usize,

<<<<<<< HEAD
    pub fn init(span: ByteSpan, capture_name: []const u8) ?ByteSpan {
        if (!std.mem.eql(u8, capture_name, "name")) return null;
        return span;
    }

    pub fn fromBufSpan(buffer: *const buf.Buffer, span: Span) ByteSpan {
=======
    pub fn fromBufSpan(buffer: *const buf.Buffer, span: Span) SpanFlat {
>>>>>>> 57c80704
        return .{
            .start = buffer.cursorToPos(span.start),
            .end = buffer.cursorToPos(span.end),
        };
    }

    pub fn fromRegex(match: reg.RegexMatch) SpanFlat {
        return .{ .start = match.getStartAt(0).?, .end = match.getEndAt(0).? };
    }
};

pub const Layout = struct {
    number_line: Area,
    buffer: Area,
};

pub const Area = struct {
    pos: Cursor,
    dims: Dimensions,
};

pub const Dimensions = struct {
    width: usize,
    height: usize,
};

pub const FatalError = error{OutOfMemory};<|MERGE_RESOLUTION|>--- conflicted
+++ resolved
@@ -89,16 +89,12 @@
     start: usize,
     end: usize,
 
-<<<<<<< HEAD
-    pub fn init(span: ByteSpan, capture_name: []const u8) ?ByteSpan {
+    pub fn init(span: SpanFlat, capture_name: []const u8) ?SpanFlat {
         if (!std.mem.eql(u8, capture_name, "name")) return null;
         return span;
     }
 
-    pub fn fromBufSpan(buffer: *const buf.Buffer, span: Span) ByteSpan {
-=======
     pub fn fromBufSpan(buffer: *const buf.Buffer, span: Span) SpanFlat {
->>>>>>> 57c80704
         return .{
             .start = buffer.cursorToPos(span.start),
             .end = buffer.cursorToPos(span.end),
