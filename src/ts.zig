const std = @import("std");
const Allocator = std.mem.Allocator;

const buf = @import("buffer.zig");
const cha = @import("change.zig");
const col = @import("color.zig");
const core = @import("core.zig");
const SpanFlat = core.SpanFlat;
const ft = @import("file_type.zig");
const log = @import("log.zig");

const ts_c = @cImport({
    @cInclude("tree_sitter/api.h");
});

pub const ts = ts_c;

pub fn ParseResult(comptime SpanType: type) type {
    return struct {
        const Self = @This();

        query: ?*ts.TSQuery = null,
        spans: std.array_list.Aligned(SpanType, null) = .empty,
        allocator: Allocator,

        pub fn init(allocator: Allocator, language: *ts.struct_TSLanguage, query_str: []const u8) !ParseResult(SpanType) {
            var err: ts.TSQueryError = undefined;
            var err_offset: u32 = undefined;
            const query = ts.ts_query_new(language, query_str.ptr, @intCast(query_str.len), &err_offset, &err);
            if (err > 0) {
                log.err(@This(), "query error position: {}\n", .{err_offset});
                if (log.enabled(.trace)) {
                    if (err_offset < query_str.len) {
                        log.errPrint("{s}\n^\n", .{query_str[err_offset..@min(err_offset + 10, query_str.len)]});
                    } else {
                        log.errPrint("error offset outside of query string\n", .{});
                    }
                }
                // log.debug(@This(), "query:\n{s}\n", .{query_str});
                return error.Query;
            }

            return .{
                .query = query,
                .allocator = allocator,
            };
        }

        pub fn deinit(self: *Self) void {
            if (self.query) |query| ts.ts_query_delete(query);
            self.spans.deinit(self.allocator);
        }

        pub fn makeSpans(self: *Self, tree: *ts.TSTree) !void {
            self.spans.clearRetainingCapacity();

            const cursor: *ts.TSQueryCursor = ts.ts_query_cursor_new().?;
            defer ts.ts_query_cursor_delete(cursor);
            const root_node = ts.ts_tree_root_node(tree);
            ts.ts_query_cursor_exec(cursor, self.query.?, root_node);

            var match: ts.TSQueryMatch = undefined;
            while (ts.ts_query_cursor_next_match(cursor, &match)) {
                for (match.captures[0..match.capture_count]) |capture| {
                    var capture_name_len: u32 = undefined;
                    const capture_name = ts.ts_query_capture_name_for_id(self.query.?, capture.index, &capture_name_len);
                    const node_type = capture_name[0..capture_name_len];
                    const span: SpanFlat = .{
                        .start = ts.ts_node_start_byte(capture.node),
                        .end = ts.ts_node_end_byte(capture.node),
                    };
                    const tuple = SpanType.init(span, node_type);
                    log.trace(@This(), "init {s}: {s} -> {?}\n", .{ @typeName(SpanType), capture_name, tuple });
                    if (tuple) |t| try self.spans.append(self.allocator, t);
                }
            }
        }
    };
}

pub const State = struct {
    parser: ?*ts.TSParser = null,
    tree: ?*ts.TSTree = null,
    highlight: ?ParseResult(AttrsSpan) = null,
    indent: ?ParseResult(IndentSpanTuple) = null,
    symbol: ?ParseResult(SpanFlat) = null,
    allocator: Allocator,

    pub fn init(allocator: Allocator, ts_conf: ft.TsConfig) !State {
<<<<<<< HEAD
        const language = try ts_conf.loadLanguage(allocator);
        const highlight_query = if (ts_conf.highlight_query) |q| try ft.TsConfig.loadQuery(allocator, q) else null;
        defer if (highlight_query) |q| allocator.free(q);
        const indent_query = if (ts_conf.indent_query) |q| try ft.TsConfig.loadQuery(allocator, q) else null;
        defer if (indent_query) |q| allocator.free(q);
        const symbol_query = if (ts_conf.symbol_query) |q| try ft.TsConfig.loadQuery(allocator, q) else null;
        defer if (symbol_query) |q| allocator.free(q);
=======
        const language = (try ts_conf.loadLanguage(allocator))();
>>>>>>> e6baab8e

        var self = State{
            .parser = ts.ts_parser_new(),
            .allocator = allocator,
        };
<<<<<<< HEAD
        if (highlight_query) |q| self.highlight = try ParseResult(AttrsSpan).init(allocator, language(), q);
        if (indent_query) |q| self.indent = try ParseResult(IndentSpanTuple).init(allocator, language(), q);
        if (symbol_query) |q| self.symbol = try ParseResult(SpanFlat).init(allocator, language(), q);
        _ = ts.ts_parser_set_language(self.parser, language());
=======

        const highlight_query = if (ts_conf.highlight_query) |q| try ft.TsConfig.loadQuery(allocator, q) else null;
        defer if (highlight_query) |q| allocator.free(q);
        if (highlight_query) |q| self.highlight = try ParseResult(AttrsSpan).init(allocator, language, q);

        const indent_query = if (ts_conf.indent_query) |q| try ft.TsConfig.loadQuery(allocator, q) else null;
        defer if (indent_query) |q| allocator.free(q);
        if (indent_query) |q| self.indent = try ParseResult(IndentSpanTuple).init(allocator, language, q);

        _ = ts.ts_parser_set_language(self.parser, language);
>>>>>>> e6baab8e

        return self;
    }

    pub fn edit(self: *State, change: *const cha.Change) !void {
        std.debug.assert(self.tree != null);
        const edit_input = change.toTs();
        ts.ts_tree_edit(self.tree, &edit_input);
    }

    pub fn reparse(self: *State, content: []const u8) !void {
        if (self.parser == null) return;

        self.tree = ts.ts_parser_parse_string(
            self.parser,
            self.tree,
            @ptrCast(content),
            @intCast(content.len),
        );
        if (log.enabled(.trace)) {
            const root_node = ts.ts_tree_root_node(self.tree);
            log.trace(@This(), "parse tree:\n{s}\n", .{ts.ts_node_string(root_node)});
        }
        if (self.highlight) |*h| {
            try h.makeSpans(self.tree.?);
            log.trace(@This(), "made {} highlight spans\n", .{h.spans.items.len});
        }
        if (self.indent) |*i| {
            try i.makeSpans(self.tree.?);
            log.trace(@This(), "made {} indent spans\n", .{i.spans.items.len});
        }
    }

    pub fn deinit(self: *State) void {
        if (self.parser) |p| ts.ts_parser_delete(p);
        if (self.tree) |t| ts.ts_tree_delete(t);
        if (self.highlight) |*h| h.deinit();
        if (self.indent) |*h| h.deinit();
        if (self.symbol) |*s| s.deinit();
    }
};

pub const AttrsSpan = struct {
    span: SpanFlat,
    attrs: []const col.Attr,

    /// Capture name is a dot-separated list of ts node types, forming hierarchy, e.g. `identifier.type`
    /// @see https://tree-sitter.github.io/tree-sitter/using-parsers/queries/2-operators.html#capturing-nodes
    pub fn init(span: SpanFlat, capture_name: []const u8) ?AttrsSpan {
        return .{
            .span = span,
            .attrs = if (findAttrs(capture_name)) |as| as else return null,
        };
    }

    /// Will find attributes corresponding to the capture name:
    /// for `identifier.type`:
    ///   * check `identifier.type`
    ///   * check `identifier`
    ///   * null
    pub fn findAttrs(capture_name: []const u8) ?[]const col.Attr {
        const full = syntax_highlight.get(capture_name);
        if (full) |a| return a;
        if (!std.mem.containsAtLeastScalar(u8, capture_name, 1, '.')) return null;

        for (0..capture_name.len) |i| {
            const from_end = capture_name.len - i - 1;
            if (capture_name[from_end] == '.') {
                const as = syntax_highlight.get(capture_name[0..from_end]);
                if (as) |a| return a;
            }
        }
        return null;
    }
};

pub const syntax_highlight = std.StaticStringMap([]const col.Attr).initComptime(.{
    .{ "keyword", col.attributes.keyword },
    .{ "string", col.attributes.string },
    .{ "number", col.attributes.literal },
    .{ "boolean", col.attributes.literal },
    .{ "comment", col.attributes.comment },
});

pub const IndentSpanTuple = struct {
    span: SpanFlat,
    name: []const u8,

    pub fn init(span: SpanFlat, capture_name: []const u8) ?IndentSpanTuple {
        if (!std.mem.eql(u8, capture_name, "indent.begin")) return null;
        return .{ .span = span, .name = capture_name };
    }
};<|MERGE_RESOLUTION|>--- conflicted
+++ resolved
@@ -87,28 +87,12 @@
     allocator: Allocator,
 
     pub fn init(allocator: Allocator, ts_conf: ft.TsConfig) !State {
-<<<<<<< HEAD
-        const language = try ts_conf.loadLanguage(allocator);
-        const highlight_query = if (ts_conf.highlight_query) |q| try ft.TsConfig.loadQuery(allocator, q) else null;
-        defer if (highlight_query) |q| allocator.free(q);
-        const indent_query = if (ts_conf.indent_query) |q| try ft.TsConfig.loadQuery(allocator, q) else null;
-        defer if (indent_query) |q| allocator.free(q);
-        const symbol_query = if (ts_conf.symbol_query) |q| try ft.TsConfig.loadQuery(allocator, q) else null;
-        defer if (symbol_query) |q| allocator.free(q);
-=======
         const language = (try ts_conf.loadLanguage(allocator))();
->>>>>>> e6baab8e
 
         var self = State{
             .parser = ts.ts_parser_new(),
             .allocator = allocator,
         };
-<<<<<<< HEAD
-        if (highlight_query) |q| self.highlight = try ParseResult(AttrsSpan).init(allocator, language(), q);
-        if (indent_query) |q| self.indent = try ParseResult(IndentSpanTuple).init(allocator, language(), q);
-        if (symbol_query) |q| self.symbol = try ParseResult(SpanFlat).init(allocator, language(), q);
-        _ = ts.ts_parser_set_language(self.parser, language());
-=======
 
         const highlight_query = if (ts_conf.highlight_query) |q| try ft.TsConfig.loadQuery(allocator, q) else null;
         defer if (highlight_query) |q| allocator.free(q);
@@ -118,8 +102,11 @@
         defer if (indent_query) |q| allocator.free(q);
         if (indent_query) |q| self.indent = try ParseResult(IndentSpanTuple).init(allocator, language, q);
 
+        const symbol_query = if (ts_conf.symbol_query) |q| try ft.TsConfig.loadQuery(allocator, q) else null;
+        defer if (symbol_query) |q| allocator.free(q);
+        if (symbol_query) |q| self.symbol = try ParseResult(SpanFlat).init(allocator, language, q);
+
         _ = ts.ts_parser_set_language(self.parser, language);
->>>>>>> e6baab8e
 
         return self;
     }
