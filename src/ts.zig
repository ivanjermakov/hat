--- conflicted
+++ resolved
@@ -81,37 +81,18 @@
 pub const State = struct {
     parser: ?*ts.TSParser = null,
     tree: ?*ts.TSTree = null,
-<<<<<<< HEAD
-    highlight: ParseResult(AttrsSpan),
-    indent: ParseResult(IndentSpanTuple),
+    highlight: ?ParseResult(AttrsSpan) = null,
+    indent: ?ParseResult(IndentSpanTuple) = null,
     symbol: ?ParseResult(SpanFlat) = null,
     allocator: Allocator,
 
     pub fn init(allocator: Allocator, ts_conf: ft.TsConfig) !State {
-        const language = try ts_conf.loadLanguage(allocator);
-        const highlight_query = try ft.TsConfig.loadQuery(allocator, ts_conf.highlight_query);
-        defer allocator.free(highlight_query);
-        const indent_query = try ft.TsConfig.loadQuery(allocator, ts_conf.indent_query);
-        defer allocator.free(indent_query);
-        const symbol_query = if (ts_conf.symbol_query) |sq| try ft.TsConfig.loadQuery(allocator, sq) else null;
-        defer if (symbol_query) |sq| allocator.free(sq);
-=======
-    highlight: ?ParseResult(AttrsSpan) = null,
-    indent: ?ParseResult(IndentSpanTuple) = null,
-    allocator: Allocator,
-
-    pub fn init(allocator: Allocator, ts_conf: ft.TsConfig) !State {
         const language = (try ts_conf.loadLanguage(allocator))();
->>>>>>> 2305c38f
 
         var self = State{
             .parser = ts.ts_parser_new(),
             .allocator = allocator,
         };
-<<<<<<< HEAD
-        if (symbol_query) |sq| self.symbol = try ParseResult(SpanFlat).init(allocator, language(), sq);
-        _ = ts.ts_parser_set_language(self.parser, language());
-=======
 
         const highlight_query = if (ts_conf.highlight_query) |q| try ft.TsConfig.loadQuery(allocator, q) else null;
         defer if (highlight_query) |q| allocator.free(q);
@@ -121,8 +102,11 @@
         defer if (indent_query) |q| allocator.free(q);
         if (indent_query) |q| self.indent = try ParseResult(IndentSpanTuple).init(allocator, language, q);
 
+        const symbol_query = if (ts_conf.symbol_query) |sq| try ft.TsConfig.loadQuery(allocator, sq) else null;
+        defer if (symbol_query) |sq| allocator.free(sq);
+        if (symbol_query) |sq| self.symbol = try ParseResult(SpanFlat).init(allocator, language, sq);
+
         _ = ts.ts_parser_set_language(self.parser, language);
->>>>>>> 2305c38f
 
         return self;
     }
@@ -159,14 +143,9 @@
     pub fn deinit(self: *State) void {
         if (self.parser) |p| ts.ts_parser_delete(p);
         if (self.tree) |t| ts.ts_tree_delete(t);
-<<<<<<< HEAD
-        self.highlight.deinit();
-        self.indent.deinit();
-        if (self.symbol) |*s| s.deinit();
-=======
         if (self.highlight) |*h| h.deinit();
         if (self.indent) |*i| i.deinit();
->>>>>>> 2305c38f
+        if (self.symbol) |*s| s.deinit();
     }
 };
 
