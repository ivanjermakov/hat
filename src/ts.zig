--- conflicted
+++ resolved
@@ -100,12 +100,8 @@
     parser: ?*ts.TSParser = null,
     tree: ?*ts.TSTree = null,
     highlight: ?ParseResult(AttrsSpan) = null,
-<<<<<<< HEAD
-    indent: ?ParseResult(IndentSpanTuple) = null,
+    indent: ?Query = null,
     symbol: ?ParseResult(SpanFlat) = null,
-=======
-    indent: ?Query = null,
->>>>>>> 9db31d4d
     allocator: Allocator,
 
     pub fn init(allocator: Allocator, ts_conf: ft.TsConfig) !State {
