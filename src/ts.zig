const std = @import("std");
const Allocator = std.mem.Allocator;

const buf = @import("buffer.zig");
const cha = @import("change.zig");
const col = @import("color.zig");
const core = @import("core.zig");
const SpanFlat = core.SpanFlat;
const ft = @import("file_type.zig");
const log = @import("log.zig");

const ts_c = @cImport({
    @cInclude("tree_sitter/api.h");
});

pub const ts = ts_c;

pub fn ParseResult(comptime SpanType: type) type {
    return struct {
        const Self = @This();

        query: ?*ts.TSQuery = null,
        spans: std.array_list.Aligned(SpanType, null) = .empty,
        allocator: Allocator,

        pub fn init(allocator: Allocator, language: *ts.struct_TSLanguage, query_str: []const u8) !ParseResult(SpanType) {
            var err: ts.TSQueryError = undefined;
            const query = ts.ts_query_new(language, query_str.ptr, @intCast(query_str.len), null, &err);
            if (err > 0) return error.Query;

            return .{
                .query = query,
                .allocator = allocator,
            };
        }

        pub fn deinit(self: *Self) void {
            if (self.query) |query| ts.ts_query_delete(query);
            self.spans.deinit(self.allocator);
        }

        pub fn makeSpans(self: *Self, tree: *ts.TSTree) !void {
            self.spans.clearRetainingCapacity();

            const cursor: *ts.TSQueryCursor = ts.ts_query_cursor_new().?;
            defer ts.ts_query_cursor_delete(cursor);
            const root_node = ts.ts_tree_root_node(tree);
            ts.ts_query_cursor_exec(cursor, self.query.?, root_node);

            var match: ts.TSQueryMatch = undefined;
            while (ts.ts_query_cursor_next_match(cursor, &match)) {
                for (match.captures[0..match.capture_count]) |capture| {
                    var capture_name_len: u32 = undefined;
                    const capture_name = ts.ts_query_capture_name_for_id(self.query.?, capture.index, &capture_name_len);
                    const node_type = capture_name[0..capture_name_len];
                    const span: SpanFlat = .{
                        .start = ts.ts_node_start_byte(capture.node),
                        .end = ts.ts_node_end_byte(capture.node),
                    };
                    const tuple = SpanType.init(span, node_type);
                    if (tuple) |t| try self.spans.append(self.allocator, t);
                }
            }
        }
    };
}

pub const State = struct {
    parser: ?*ts.TSParser = null,
    tree: ?*ts.TSTree = null,
    highlight: ?ParseResult(AttrsSpan) = null,
    indent: ?ParseResult(IndentSpanTuple) = null,
<<<<<<< HEAD
    symbol: ?ParseResult(SpanFlat) = null,
=======
>>>>>>> d04f9e43
    allocator: Allocator,

    pub fn init(allocator: Allocator, ts_conf: ft.TsConfig) !State {
        const language = try ts_conf.loadLanguage(allocator);
        const highlight_query = if (ts_conf.highlight_query) |q| try ft.TsConfig.loadQuery(allocator, q) else null;
        defer if (highlight_query) |q| allocator.free(q);
<<<<<<< HEAD
        const indent_query = if (ts_conf.highlight_query) |q| try ft.TsConfig.loadQuery(allocator, q) else null;
        defer if (indent_query) |q| allocator.free(q);
        const symbol_query = if (ts_conf.symbol_query) |q| try ft.TsConfig.loadQuery(allocator, q) else null;
        defer if (symbol_query) |q| allocator.free(q);
=======
        const indent_query = if (ts_conf.indent_query) |q| try ft.TsConfig.loadQuery(allocator, q) else null;
        defer if (indent_query) |q| allocator.free(q);
>>>>>>> d04f9e43

        var self = State{
            .parser = ts.ts_parser_new(),
            .allocator = allocator,
        };
        if (highlight_query) |q| self.highlight = try ParseResult(AttrsSpan).init(allocator, language(), q);
        if (indent_query) |q| self.indent = try ParseResult(IndentSpanTuple).init(allocator, language(), q);
<<<<<<< HEAD
        if (symbol_query) |q| self.symbol = try ParseResult(SpanFlat).init(allocator, language(), q);
=======
>>>>>>> d04f9e43
        _ = ts.ts_parser_set_language(self.parser, language());

        return self;
    }

    pub fn edit(self: *State, change: *const cha.Change) !void {
        std.debug.assert(self.tree != null);
        const edit_input = change.toTs();
        ts.ts_tree_edit(self.tree, &edit_input);
    }

    pub fn reparse(self: *State, content: []const u8) !void {
        if (self.parser == null) return;

        self.tree = ts.ts_parser_parse_string(
            self.parser,
            self.tree,
            @ptrCast(content),
            @intCast(content.len),
        );
        if (self.highlight) |*h| try h.makeSpans(self.tree.?);
        if (self.indent) |*i| try i.makeSpans(self.tree.?);
    }

    pub fn deinit(self: *State) void {
        if (self.parser) |p| ts.ts_parser_delete(p);
        if (self.tree) |t| ts.ts_tree_delete(t);
        if (self.highlight) |*h| h.deinit();
<<<<<<< HEAD
        if (self.indent) |*h| h.deinit();
        if (self.symbol) |*s| s.deinit();
=======
        if (self.indent) |*i| i.deinit();
>>>>>>> d04f9e43
    }
};

pub const AttrsSpan = struct {
    span: SpanFlat,
    attrs: []const col.Attr,

    /// Capture name is a dot-separated list of ts node types, forming hierarchy, e.g. `identifier.type`
    /// @see https://tree-sitter.github.io/tree-sitter/using-parsers/queries/2-operators.html#capturing-nodes
    pub fn init(span: SpanFlat, capture_name: []const u8) ?AttrsSpan {
        return .{
            .span = span,
            .attrs = if (findAttrs(capture_name)) |as| as else return null,
        };
    }

    /// Will find attributes corresponding to the capture name:
    /// for `identifier.type`:
    ///   * check `identifier.type`
    ///   * check `identifier`
    ///   * null
    pub fn findAttrs(capture_name: []const u8) ?[]const col.Attr {
        const full = syntax_highlight.get(capture_name);
        if (full) |a| return a;
        if (!std.mem.containsAtLeastScalar(u8, capture_name, 1, '.')) return null;

        for (0..capture_name.len) |i| {
            const from_end = capture_name.len - i - 1;
            if (capture_name[from_end] == '.') {
                const as = syntax_highlight.get(capture_name[0..from_end]);
                if (as) |a| return a;
            }
        }
        return null;
    }
};

pub const syntax_highlight = std.StaticStringMap([]const col.Attr).initComptime(.{
    .{ "keyword", col.attributes.keyword },
    .{ "string", col.attributes.string },
    .{ "number", col.attributes.literal },
    .{ "boolean", col.attributes.literal },
    .{ "comment", col.attributes.comment },
});

pub const IndentSpanTuple = struct {
    span: SpanFlat,
    name: []const u8,

    pub fn init(span: SpanFlat, capture_name: []const u8) ?IndentSpanTuple {
        if (!std.mem.eql(u8, capture_name, "indent.begin")) return null;
        return .{ .span = span, .name = capture_name };
    }
};<|MERGE_RESOLUTION|>--- conflicted
+++ resolved
@@ -70,25 +70,17 @@
     tree: ?*ts.TSTree = null,
     highlight: ?ParseResult(AttrsSpan) = null,
     indent: ?ParseResult(IndentSpanTuple) = null,
-<<<<<<< HEAD
     symbol: ?ParseResult(SpanFlat) = null,
-=======
->>>>>>> d04f9e43
     allocator: Allocator,
 
     pub fn init(allocator: Allocator, ts_conf: ft.TsConfig) !State {
         const language = try ts_conf.loadLanguage(allocator);
         const highlight_query = if (ts_conf.highlight_query) |q| try ft.TsConfig.loadQuery(allocator, q) else null;
         defer if (highlight_query) |q| allocator.free(q);
-<<<<<<< HEAD
-        const indent_query = if (ts_conf.highlight_query) |q| try ft.TsConfig.loadQuery(allocator, q) else null;
+        const indent_query = if (ts_conf.indent_query) |q| try ft.TsConfig.loadQuery(allocator, q) else null;
         defer if (indent_query) |q| allocator.free(q);
         const symbol_query = if (ts_conf.symbol_query) |q| try ft.TsConfig.loadQuery(allocator, q) else null;
         defer if (symbol_query) |q| allocator.free(q);
-=======
-        const indent_query = if (ts_conf.indent_query) |q| try ft.TsConfig.loadQuery(allocator, q) else null;
-        defer if (indent_query) |q| allocator.free(q);
->>>>>>> d04f9e43
 
         var self = State{
             .parser = ts.ts_parser_new(),
@@ -96,10 +88,7 @@
         };
         if (highlight_query) |q| self.highlight = try ParseResult(AttrsSpan).init(allocator, language(), q);
         if (indent_query) |q| self.indent = try ParseResult(IndentSpanTuple).init(allocator, language(), q);
-<<<<<<< HEAD
         if (symbol_query) |q| self.symbol = try ParseResult(SpanFlat).init(allocator, language(), q);
-=======
->>>>>>> d04f9e43
         _ = ts.ts_parser_set_language(self.parser, language());
 
         return self;
@@ -128,12 +117,8 @@
         if (self.parser) |p| ts.ts_parser_delete(p);
         if (self.tree) |t| ts.ts_tree_delete(t);
         if (self.highlight) |*h| h.deinit();
-<<<<<<< HEAD
         if (self.indent) |*h| h.deinit();
         if (self.symbol) |*s| s.deinit();
-=======
-        if (self.indent) |*i| i.deinit();
->>>>>>> d04f9e43
     }
 };
 
