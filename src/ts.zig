--- conflicted
+++ resolved
@@ -100,12 +100,8 @@
     parser: ?*ts.TSParser = null,
     tree: ?*ts.TSTree = null,
     highlight: ?ParseResult(AttrsSpan) = null,
-<<<<<<< HEAD
-    indent: ?ParseResult(IndentSpanTuple) = null,
+    indent: ?Query = null,
     symbol: ?ParseResult(SpanFlat) = null,
-=======
-    indent: ?Query = null,
->>>>>>> 85a29f11
     allocator: Allocator,
 
     pub fn init(allocator: Allocator, ts_conf: ft.TsConfig) !State {
@@ -124,9 +120,9 @@
         defer if (indent_query) |q| allocator.free(q);
         if (indent_query) |q| self.indent = try .init(allocator, language, q);
 
-        const symbol_query = if (ts_conf.symbol_query) |sq| try ft.TsConfig.loadQuery(allocator, sq) else null;
-        defer if (symbol_query) |sq| allocator.free(sq);
-        if (symbol_query) |sq| self.symbol = try ParseResult(SpanFlat).init(allocator, language, sq);
+        const symbol_query = if (ts_conf.symbol_query) |q| try ft.TsConfig.loadQuery(allocator, q) else null;
+        defer if (symbol_query) |q| allocator.free(q);
+        if (symbol_query) |q| self.symbol = try ParseResult(SpanFlat).init(allocator, language, q);
 
         _ = ts.ts_parser_set_language(self.parser, language);
 
