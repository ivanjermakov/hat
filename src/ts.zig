const std = @import("std");
const Allocator = std.mem.Allocator;

const buf = @import("buffer.zig");
const cha = @import("change.zig");
const col = @import("color.zig");
const core = @import("core.zig");
const SpanFlat = core.SpanFlat;
const ft = @import("file_type.zig");
const log = @import("log.zig");

const ts_c = @cImport({
    @cInclude("tree_sitter/api.h");
});

pub const ts = ts_c;

pub fn ParseResult(comptime SpanType: type) type {
    return struct {
        const Self = @This();

        query: ?*ts.TSQuery = null,
        spans: std.array_list.Aligned(SpanType, null) = .empty,
        allocator: Allocator,

        pub fn init(allocator: Allocator, language: *ts.struct_TSLanguage, query_str: []const u8) !ParseResult(SpanType) {
            var err: ts.TSQueryError = undefined;
            const query = ts.ts_query_new(language, query_str.ptr, @intCast(query_str.len), null, &err);
            if (err > 0) return error.Query;

            return .{
                .query = query,
                .allocator = allocator,
            };
        }

        pub fn deinit(self: *Self) void {
            if (self.query) |query| ts.ts_query_delete(query);
            self.spans.deinit(self.allocator);
        }

        pub fn makeSpans(self: *Self, tree: *ts.TSTree) !void {
            self.spans.clearRetainingCapacity();

            const cursor: *ts.TSQueryCursor = ts.ts_query_cursor_new().?;
            defer ts.ts_query_cursor_delete(cursor);
            const root_node = ts.ts_tree_root_node(tree);
            ts.ts_query_cursor_exec(cursor, self.query.?, root_node);

            var match: ts.TSQueryMatch = undefined;
            while (ts.ts_query_cursor_next_match(cursor, &match)) {
                for (match.captures[0..match.capture_count]) |capture| {
                    var capture_name_len: u32 = undefined;
                    const capture_name = ts.ts_query_capture_name_for_id(self.query.?, capture.index, &capture_name_len);
                    const node_type = capture_name[0..capture_name_len];
                    const span: SpanFlat = .{
                        .start = ts.ts_node_start_byte(capture.node),
                        .end = ts.ts_node_end_byte(capture.node),
                    };
                    const tuple = SpanType.init(span, node_type);
                    if (tuple) |t| try self.spans.append(self.allocator, t);
                }
            }
        }
    };
}

pub const State = struct {
    parser: ?*ts.TSParser = null,
    tree: ?*ts.TSTree = null,
<<<<<<< HEAD
    highlight: ParseResult(AttrsSpan),
    indent: ParseResult(IndentSpanTuple),
    symbol: ?ParseResult(SpanFlat) = null,
=======
    highlight: ?ParseResult(AttrsSpan) = null,
    indent: ?ParseResult(IndentSpanTuple) = null,
>>>>>>> 584a3775
    allocator: Allocator,

    pub fn init(allocator: Allocator, ts_conf: ft.TsConfig) !State {
        const language = try ts_conf.loadLanguage(allocator);
<<<<<<< HEAD
        const highlight_query = try ft.TsConfig.loadQuery(allocator, ts_conf.highlight_query);
        defer allocator.free(highlight_query);
        const indent_query = try ft.TsConfig.loadQuery(allocator, ts_conf.indent_query);
        defer allocator.free(indent_query);
        const symbol_query = if (ts_conf.symbol_query) |sq| try ft.TsConfig.loadQuery(allocator, sq) else null;
        defer if (symbol_query) |sq| allocator.free(sq);
=======
        const highlight_query = if (ts_conf.highlight_query) |q| try ft.TsConfig.loadQuery(allocator, q) else null;
        defer if (highlight_query) |q| allocator.free(q);
        const indent_query = if (ts_conf.highlight_query) |q| try ft.TsConfig.loadQuery(allocator, q) else null;
        defer if (indent_query) |q| allocator.free(q);
>>>>>>> 584a3775

        var self = State{
            .parser = ts.ts_parser_new(),
            .allocator = allocator,
        };
<<<<<<< HEAD
        if (symbol_query) |sq| self.symbol = try ParseResult(SpanFlat).init(allocator, language(), sq);
=======
        if (highlight_query) |q| self.highlight = try ParseResult(AttrsSpan).init(allocator, language(), q);
        if (indent_query) |q| self.indent = try ParseResult(IndentSpanTuple).init(allocator, language(), q);
>>>>>>> 584a3775
        _ = ts.ts_parser_set_language(self.parser, language());

        return self;
    }

    pub fn edit(self: *State, change: *const cha.Change) !void {
        std.debug.assert(self.tree != null);
        const edit_input = change.toTs();
        ts.ts_tree_edit(self.tree, &edit_input);
    }

    pub fn reparse(self: *State, content: []const u8) !void {
        if (self.parser == null) return;

        self.tree = ts.ts_parser_parse_string(
            self.parser,
            self.tree,
            @ptrCast(content),
            @intCast(content.len),
        );
        if (self.highlight) |*h| try h.makeSpans(self.tree.?);
        if (self.indent) |*i| try i.makeSpans(self.tree.?);
    }

    pub fn deinit(self: *State) void {
        if (self.parser) |p| ts.ts_parser_delete(p);
        if (self.tree) |t| ts.ts_tree_delete(t);
<<<<<<< HEAD
        self.highlight.deinit();
        self.indent.deinit();
        if (self.symbol) |*s| s.deinit();
=======
        if (self.highlight) |*h| h.deinit();
        if (self.indent) |*i| i.deinit();
>>>>>>> 584a3775
    }
};

pub const AttrsSpan = struct {
    span: SpanFlat,
    attrs: []const col.Attr,

    /// Capture name is a dot-separated list of ts node types, forming hierarchy, e.g. `identifier.type`
    /// @see https://tree-sitter.github.io/tree-sitter/using-parsers/queries/2-operators.html#capturing-nodes
    pub fn init(span: SpanFlat, capture_name: []const u8) ?AttrsSpan {
        return .{
            .span = span,
            .attrs = if (findAttrs(capture_name)) |as| as else return null,
        };
    }

    /// Will find attributes corresponding to the capture name:
    /// for `identifier.type`:
    ///   * check `identifier.type`
    ///   * check `identifier`
    ///   * null
    pub fn findAttrs(capture_name: []const u8) ?[]const col.Attr {
        const full = syntax_highlight.get(capture_name);
        if (full) |a| return a;
        if (!std.mem.containsAtLeastScalar(u8, capture_name, 1, '.')) return null;

        for (0..capture_name.len) |i| {
            const from_end = capture_name.len - i - 1;
            if (capture_name[from_end] == '.') {
                const as = syntax_highlight.get(capture_name[0..from_end]);
                if (as) |a| return a;
            }
        }
        return null;
    }
};

pub const syntax_highlight = std.StaticStringMap([]const col.Attr).initComptime(.{
    .{ "keyword", col.attributes.keyword },
    .{ "string", col.attributes.string },
    .{ "number", col.attributes.literal },
    .{ "boolean", col.attributes.literal },
    .{ "comment", col.attributes.comment },
});

pub const IndentSpanTuple = struct {
    span: SpanFlat,
    name: []const u8,

    pub fn init(span: SpanFlat, capture_name: []const u8) ?IndentSpanTuple {
        if (!std.mem.eql(u8, capture_name, "indent.begin")) return null;
        return .{ .span = span, .name = capture_name };
    }
};<|MERGE_RESOLUTION|>--- conflicted
+++ resolved
@@ -68,42 +68,27 @@
 pub const State = struct {
     parser: ?*ts.TSParser = null,
     tree: ?*ts.TSTree = null,
-<<<<<<< HEAD
-    highlight: ParseResult(AttrsSpan),
-    indent: ParseResult(IndentSpanTuple),
-    symbol: ?ParseResult(SpanFlat) = null,
-=======
     highlight: ?ParseResult(AttrsSpan) = null,
     indent: ?ParseResult(IndentSpanTuple) = null,
->>>>>>> 584a3775
+    symbol: ?ParseResult(SpanFlat) = null,
     allocator: Allocator,
 
     pub fn init(allocator: Allocator, ts_conf: ft.TsConfig) !State {
         const language = try ts_conf.loadLanguage(allocator);
-<<<<<<< HEAD
-        const highlight_query = try ft.TsConfig.loadQuery(allocator, ts_conf.highlight_query);
-        defer allocator.free(highlight_query);
-        const indent_query = try ft.TsConfig.loadQuery(allocator, ts_conf.indent_query);
-        defer allocator.free(indent_query);
-        const symbol_query = if (ts_conf.symbol_query) |sq| try ft.TsConfig.loadQuery(allocator, sq) else null;
-        defer if (symbol_query) |sq| allocator.free(sq);
-=======
         const highlight_query = if (ts_conf.highlight_query) |q| try ft.TsConfig.loadQuery(allocator, q) else null;
         defer if (highlight_query) |q| allocator.free(q);
         const indent_query = if (ts_conf.highlight_query) |q| try ft.TsConfig.loadQuery(allocator, q) else null;
         defer if (indent_query) |q| allocator.free(q);
->>>>>>> 584a3775
+        const symbol_query = if (ts_conf.symbol_query) |q| try ft.TsConfig.loadQuery(allocator, q) else null;
+        defer if (symbol_query) |q| allocator.free(q);
 
         var self = State{
             .parser = ts.ts_parser_new(),
             .allocator = allocator,
         };
-<<<<<<< HEAD
-        if (symbol_query) |sq| self.symbol = try ParseResult(SpanFlat).init(allocator, language(), sq);
-=======
         if (highlight_query) |q| self.highlight = try ParseResult(AttrsSpan).init(allocator, language(), q);
         if (indent_query) |q| self.indent = try ParseResult(IndentSpanTuple).init(allocator, language(), q);
->>>>>>> 584a3775
+        if (symbol_query) |q| self.symbol = try ParseResult(SpanFlat).init(allocator, language(), q);
         _ = ts.ts_parser_set_language(self.parser, language());
 
         return self;
@@ -131,14 +116,9 @@
     pub fn deinit(self: *State) void {
         if (self.parser) |p| ts.ts_parser_delete(p);
         if (self.tree) |t| ts.ts_tree_delete(t);
-<<<<<<< HEAD
-        self.highlight.deinit();
-        self.indent.deinit();
+        if (self.highlight) |*h| h.deinit();
+        if (self.indent) |*h| h.deinit();
         if (self.symbol) |*s| s.deinit();
-=======
-        if (self.highlight) |*h| h.deinit();
-        if (self.indent) |*i| i.deinit();
->>>>>>> 584a3775
     }
 };
 
