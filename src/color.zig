const std = @import("std");

pub const RgbColor = struct {
    r: u8,
    g: u8,
    b: u8,

    pub fn fromHex(hex: u24) RgbColor {
        return .{
            .r = (hex >> 16) & 0xff,
            .g = (hex >> 8) & 0xff,
            .b = (hex >> 0) & 0xff,
        };
    }

    pub fn toHexStr(comptime self: RgbColor) []const u8 {
        return std.fmt.comptimePrint("{x}{x}{x}", .{ self.r, self.g, self.b });
    }
};

pub const AnsiColor = enum(u8) {
    black = 0,
    red,
    green,
    yellow,
    blue,
    magenta,
    cyan,
    white,
    bright_black,
    bright_red,
    bright_green,
    bright_yellow,
    bright_blue,
    bright_magenta,
    bright_cyan,
    bright_white,
    reset,

    pub fn format(self: AnsiColor, writer: *std.io.Writer) std.io.Writer.Error!void {
        if (self == .reset) {
            try writer.writeAll("\x1b[0m");
        } else {
            try writer.print("\x1b[38;5;{}m", .{@intFromEnum(self)});
        }
    }
};

pub const Color = struct {
    pub const black = RgbColor.fromHex(0x000000);
    pub const gray1 = RgbColor.fromHex(0x1b1b1d);
    pub const gray2 = RgbColor.fromHex(0x2a2a2d);
    pub const gray3 = RgbColor.fromHex(0x3e3e43);
    pub const gray4 = RgbColor.fromHex(0x57575f);
    pub const gray5 = RgbColor.fromHex(0x757581);
    pub const gray6 = RgbColor.fromHex(0x9998a8);
    pub const gray7 = RgbColor.fromHex(0xc1c0d4);
    pub const white = RgbColor.fromHex(0xffffff);
    pub const red = RgbColor.fromHex(0xf57171);
    pub const green = RgbColor.fromHex(0xa6d189);
    pub const blue = RgbColor.fromHex(0x9aa3f5);
    pub const yellow = RgbColor.fromHex(0xe6b99d);
    pub const magenta = RgbColor.fromHex(0xd3a8ef);
};

pub const Attr = union(enum) {
    fg: RgbColor,
    bg: RgbColor,
    underline: RgbColor,
    curly_underline,
    bold,

    pub fn write(self: Attr, writer: *std.io.Writer) !void {
        switch (self) {
            .fg => |c| try writer.print("\x1b[38;2;{};{};{}m", .{ c.r, c.g, c.b }),
            .bg => |c| try writer.print("\x1b[48;2;{};{};{}m", .{ c.r, c.g, c.b }),
            .underline => |c| try writer.print("\x1b[58;2;{};{};{}m", .{ c.r, c.g, c.b }),
            .curly_underline => _ = try writer.write("\x1b[4:3m"),
            .bold => _ = try writer.write("\x1b[1m"),
        }
    }
};

<<<<<<< HEAD
pub const attributes = enum {
    pub const text = &[_]Attr{.{ .fg = color.white }};
    pub const selection = &[_]Attr{.{ .bg = color.gray3 }};
    pub const selection_normal = &[_]Attr{.{ .bg = color.gray2 }};
    pub const highlight = &[_]Attr{.{ .bg = color.gray3 }};
    pub const keyword = &[_]Attr{.{ .fg = color.magenta }};
    pub const string = &[_]Attr{.{ .fg = color.green }};
    pub const literal = &[_]Attr{.{ .fg = color.yellow }};
    pub const comment = &[_]Attr{.{ .fg = color.gray7 }};
    pub const diagnostic_error = &[_]Attr{ .curly_underline, .{ .underline = color.red } };
    pub const completion_menu = &[_]Attr{.{ .bg = color.gray2 }};
    pub const completion_menu_active = &[_]Attr{.{ .bg = color.gray4 }};
    pub const overlay = &[_]Attr{.{ .bg = color.gray2 }};
    pub const message = &[_]Attr{.{ .bg = color.gray2 }};
    pub const command_line = &[_]Attr{.{ .bg = color.gray2 }};
    pub const number_line = &[_]Attr{.{ .fg = color.gray4 }};
    pub const git_added = &[_]Attr{ .{ .fg = color.green }, .bold };
    pub const git_modified = &[_]Attr{ .{ .fg = color.yellow }, .bold };
    pub const git_deleted = &[_]Attr{ .{ .fg = color.red }, .bold };
=======
pub const Attributes = struct {
    pub const text = &[_]Attr{.{ .fg = Color.white }};
    pub const selection = &[_]Attr{.{ .bg = Color.gray3 }};
    pub const selection_normal = &[_]Attr{.{ .bg = Color.gray2 }};
    pub const keyword = &[_]Attr{.{ .fg = Color.magenta }};
    pub const string = &[_]Attr{.{ .fg = Color.green }};
    pub const literal = &[_]Attr{.{ .fg = Color.yellow }};
    pub const comment = &[_]Attr{.{ .fg = Color.gray7 }};
    pub const diagnostic_error = &[_]Attr{ .curly_underline, .{ .underline = Color.red } };
    pub const completion_menu = &[_]Attr{.{ .bg = Color.gray2 }};
    pub const completion_menu_active = &[_]Attr{.{ .bg = Color.gray4 }};
    pub const overlay = &[_]Attr{.{ .bg = Color.gray2 }};
    pub const message = &[_]Attr{.{ .bg = Color.gray2 }};
    pub const command_line = &[_]Attr{.{ .bg = Color.gray2 }};
    pub const number_line = &[_]Attr{.{ .fg = Color.gray4 }};
>>>>>>> 8470c88d

    pub fn write(attrs: []const Attr, writer: *std.io.Writer) !void {
        for (attrs) |attr| {
            try attr.write(writer);
        }
    }
};<|MERGE_RESOLUTION|>--- conflicted
+++ resolved
@@ -81,31 +81,11 @@
     }
 };
 
-<<<<<<< HEAD
-pub const attributes = enum {
-    pub const text = &[_]Attr{.{ .fg = color.white }};
-    pub const selection = &[_]Attr{.{ .bg = color.gray3 }};
-    pub const selection_normal = &[_]Attr{.{ .bg = color.gray2 }};
-    pub const highlight = &[_]Attr{.{ .bg = color.gray3 }};
-    pub const keyword = &[_]Attr{.{ .fg = color.magenta }};
-    pub const string = &[_]Attr{.{ .fg = color.green }};
-    pub const literal = &[_]Attr{.{ .fg = color.yellow }};
-    pub const comment = &[_]Attr{.{ .fg = color.gray7 }};
-    pub const diagnostic_error = &[_]Attr{ .curly_underline, .{ .underline = color.red } };
-    pub const completion_menu = &[_]Attr{.{ .bg = color.gray2 }};
-    pub const completion_menu_active = &[_]Attr{.{ .bg = color.gray4 }};
-    pub const overlay = &[_]Attr{.{ .bg = color.gray2 }};
-    pub const message = &[_]Attr{.{ .bg = color.gray2 }};
-    pub const command_line = &[_]Attr{.{ .bg = color.gray2 }};
-    pub const number_line = &[_]Attr{.{ .fg = color.gray4 }};
-    pub const git_added = &[_]Attr{ .{ .fg = color.green }, .bold };
-    pub const git_modified = &[_]Attr{ .{ .fg = color.yellow }, .bold };
-    pub const git_deleted = &[_]Attr{ .{ .fg = color.red }, .bold };
-=======
 pub const Attributes = struct {
     pub const text = &[_]Attr{.{ .fg = Color.white }};
     pub const selection = &[_]Attr{.{ .bg = Color.gray3 }};
     pub const selection_normal = &[_]Attr{.{ .bg = Color.gray2 }};
+    pub const highlight = &[_]Attr{.{ .bg = Color.gray3 }};
     pub const keyword = &[_]Attr{.{ .fg = Color.magenta }};
     pub const string = &[_]Attr{.{ .fg = Color.green }};
     pub const literal = &[_]Attr{.{ .fg = Color.yellow }};
@@ -117,7 +97,9 @@
     pub const message = &[_]Attr{.{ .bg = Color.gray2 }};
     pub const command_line = &[_]Attr{.{ .bg = Color.gray2 }};
     pub const number_line = &[_]Attr{.{ .fg = Color.gray4 }};
->>>>>>> 8470c88d
+    pub const git_added = &[_]Attr{ .{ .fg = Color.green }, .bold };
+    pub const git_modified = &[_]Attr{ .{ .fg = Color.yellow }, .bold };
+    pub const git_deleted = &[_]Attr{ .{ .fg = Color.red }, .bold };
 
     pub fn write(attrs: []const Attr, writer: *std.io.Writer) !void {
         for (attrs) |attr| {
