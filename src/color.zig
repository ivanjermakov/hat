--- conflicted
+++ resolved
@@ -86,11 +86,8 @@
 pub const attributes = enum {
     pub const text = &[_]Attr{.{ .fg = color.white }};
     pub const selection = &[_]Attr{.{ .bg = color.gray3 }};
-<<<<<<< HEAD
+    pub const selection_normal = &[_]Attr{.{ .bg = color.gray2 }};
     pub const highlight = &[_]Attr{.{ .bg = color.gray3 }};
-=======
-    pub const selection_normal = &[_]Attr{.{ .bg = color.gray2 }};
->>>>>>> 49138f49
     pub const keyword = &[_]Attr{.{ .fg = color.magenta }};
     pub const string = &[_]Attr{.{ .fg = color.green }};
     pub const literal = &[_]Attr{.{ .fg = color.yellow }};
