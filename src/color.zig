const std = @import("std");
const lsp = @import("lsp");

pub const RgbColor = struct {
    r: u8,
    g: u8,
    b: u8,

    pub fn fromHex(hex: u24) RgbColor {
        return .{
            .r = (hex >> 16) & 0xff,
            .g = (hex >> 8) & 0xff,
            .b = (hex >> 0) & 0xff,
        };
    }

    pub fn toHexStr(comptime self: RgbColor) []const u8 {
        return std.fmt.comptimePrint("{x}{x}{x}", .{ self.r, self.g, self.b });
    }
};

pub const AnsiColor = enum(u8) {
    black = 0,
    red,
    green,
    yellow,
    blue,
    magenta,
    cyan,
    white,
    bright_black,
    bright_red,
    bright_green,
    bright_yellow,
    bright_blue,
    bright_magenta,
    bright_cyan,
    bright_white,
    reset,

    pub fn format(self: AnsiColor, writer: *std.io.Writer) std.io.Writer.Error!void {
        if (self == .reset) {
            try writer.writeAll("\x1b[0m");
        } else {
            try writer.print("\x1b[38;5;{}m", .{@intFromEnum(self)});
        }
    }
};

pub const color = struct {
    pub const black = RgbColor.fromHex(0x000000);
    pub const gray1 = RgbColor.fromHex(0x1b1b1d);
    pub const gray2 = RgbColor.fromHex(0x2a2a2d);
    pub const gray3 = RgbColor.fromHex(0x3e3e43);
    pub const gray4 = RgbColor.fromHex(0x57575f);
    pub const gray5 = RgbColor.fromHex(0x757581);
    pub const gray6 = RgbColor.fromHex(0x9998a8);
    pub const gray7 = RgbColor.fromHex(0xc1c0d4);
    pub const white = RgbColor.fromHex(0xffffff);
    pub const red = RgbColor.fromHex(0xf57171);
    pub const green = RgbColor.fromHex(0xa6d189);
    pub const blue = RgbColor.fromHex(0x9aa3f5);
    pub const yellow = RgbColor.fromHex(0xe6b99d);
    pub const magenta = RgbColor.fromHex(0xd3a8ef);
};

pub const Attribute = union(enum) {
    fg: RgbColor,
    bg: RgbColor,
    underline: RgbColor,
    curly_underline,

    pub fn write(self: Attribute, writer: *std.io.Writer) !void {
        switch (self) {
            .fg => |c| try writer.print("\x1b[38;2;{};{};{}m", .{ c.r, c.g, c.b }),
            .bg => |c| try writer.print("\x1b[48;2;{};{};{}m", .{ c.r, c.g, c.b }),
            .underline => |c| try writer.print("\x1b[58;2;{};{};{}m", .{ c.r, c.g, c.b }),
            .curly_underline => _ = try writer.write("\x1b[4:3m"),
        }
    }

<<<<<<< HEAD
pub const attributes = enum {
    pub const text = &[_]Attr{.{ .fg = color.white }};
    pub const selection = &[_]Attr{.{ .bg = color.gray3 }};
    pub const highlight = &[_]Attr{.{ .bg = color.gray3 }};
    pub const keyword = &[_]Attr{.{ .fg = color.magenta }};
    pub const string = &[_]Attr{.{ .fg = color.green }};
    pub const literal = &[_]Attr{.{ .fg = color.yellow }};
    pub const comment = &[_]Attr{.{ .fg = color.gray7 }};
    pub const diagnostic_error = &[_]Attr{ .curly_underline, .{ .underline = color.red } };
    pub const completion_menu = &[_]Attr{.{ .bg = color.gray2 }};
    pub const completion_menu_active = &[_]Attr{.{ .bg = color.gray4 }};
    pub const overlay = &[_]Attr{.{ .bg = color.gray2 }};
    pub const message = &[_]Attr{.{ .bg = color.gray2 }};
    pub const command_line = &[_]Attr{.{ .bg = color.gray2 }};
    pub const number_line = &[_]Attr{.{ .fg = color.gray4 }};
=======
    pub const text = &[_]Attribute{.{ .fg = color.white }};
    pub const selection = &[_]Attribute{.{ .bg = color.gray3 }};
    pub const selection_normal = &[_]Attribute{.{ .bg = color.gray2 }};
    pub const keyword = &[_]Attribute{.{ .fg = color.magenta }};
    pub const string = &[_]Attribute{.{ .fg = color.green }};
    pub const literal = &[_]Attribute{.{ .fg = color.yellow }};
    pub const comment = &[_]Attribute{.{ .fg = color.gray7 }};
    pub const completion_menu = &[_]Attribute{.{ .bg = color.gray2 }};
    pub const completion_menu_active = &[_]Attribute{.{ .bg = color.gray4 }};
    pub const overlay = &[_]Attribute{.{ .bg = color.gray2 }};
    pub const message = &[_]Attribute{.{ .bg = color.gray2 }};
    pub const command_line = &[_]Attribute{.{ .bg = color.gray2 }};
    pub const number_line = &[_]Attribute{.{ .fg = color.gray4 }};
    pub const diagnostic_error = &[_]Attribute{ .curly_underline, .{ .underline = color.red } };
    pub const diagnostic_warn = &[_]Attribute{ .curly_underline, .{ .underline = color.yellow } };
    pub const diagnostic_info = &[_]Attribute{ .curly_underline, .{ .underline = color.magenta } };
    pub const diagnostic_hint = &[_]Attribute{ .{ .fg = color.gray6 } };
>>>>>>> 85a29f11

    pub fn writeSlice(attrs: []const Attribute, writer: *std.io.Writer) !void {
        for (attrs) |attr| {
            try attr.write(writer);
        }
    }

    pub fn diagnosticSeverity(severity: lsp.types.DiagnosticSeverity) []const Attribute {
        return switch (severity) {
            .Warning => diagnostic_warn,
            .Information => diagnostic_info,
            .Hint => diagnostic_hint,
            else => diagnostic_error,
        };
    }
};<|MERGE_RESOLUTION|>--- conflicted
+++ resolved
@@ -78,24 +78,9 @@
             .curly_underline => _ = try writer.write("\x1b[4:3m"),
         }
     }
+};
 
-<<<<<<< HEAD
 pub const attributes = enum {
-    pub const text = &[_]Attr{.{ .fg = color.white }};
-    pub const selection = &[_]Attr{.{ .bg = color.gray3 }};
-    pub const highlight = &[_]Attr{.{ .bg = color.gray3 }};
-    pub const keyword = &[_]Attr{.{ .fg = color.magenta }};
-    pub const string = &[_]Attr{.{ .fg = color.green }};
-    pub const literal = &[_]Attr{.{ .fg = color.yellow }};
-    pub const comment = &[_]Attr{.{ .fg = color.gray7 }};
-    pub const diagnostic_error = &[_]Attr{ .curly_underline, .{ .underline = color.red } };
-    pub const completion_menu = &[_]Attr{.{ .bg = color.gray2 }};
-    pub const completion_menu_active = &[_]Attr{.{ .bg = color.gray4 }};
-    pub const overlay = &[_]Attr{.{ .bg = color.gray2 }};
-    pub const message = &[_]Attr{.{ .bg = color.gray2 }};
-    pub const command_line = &[_]Attr{.{ .bg = color.gray2 }};
-    pub const number_line = &[_]Attr{.{ .fg = color.gray4 }};
-=======
     pub const text = &[_]Attribute{.{ .fg = color.white }};
     pub const selection = &[_]Attribute{.{ .bg = color.gray3 }};
     pub const selection_normal = &[_]Attribute{.{ .bg = color.gray2 }};
@@ -113,7 +98,7 @@
     pub const diagnostic_warn = &[_]Attribute{ .curly_underline, .{ .underline = color.yellow } };
     pub const diagnostic_info = &[_]Attribute{ .curly_underline, .{ .underline = color.magenta } };
     pub const diagnostic_hint = &[_]Attribute{ .{ .fg = color.gray6 } };
->>>>>>> 85a29f11
+    pub const highlight = &[_]Attribute{.{ .bg = color.gray3 }};
 
     pub fn writeSlice(attrs: []const Attribute, writer: *std.io.Writer) !void {
         for (attrs) |attr| {
