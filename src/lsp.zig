const std = @import("std");
const posix = std.posix;
const Allocator = std.mem.Allocator;

const lsp = @import("lsp");
pub const types = lsp.types;

const buf = @import("buffer.zig");
const cha = @import("change.zig");
const core = @import("core.zig");
const Cursor = core.Cursor;
const Span = core.Span;
const fs = @import("fs.zig");
const log = @import("log.zig");
const main = @import("main.zig");
const fzf = @import("ui/fzf.zig");
const dia = @import("ui/diagnostic.zig");
const ur = @import("uri.zig");
const act = @import("ui/code_action.zig");

pub const lsp_config = [_]LspConfig{};

pub const LspConfig = struct {
    name: []const u8,
    cmd: []const []const u8,
    file_types: []const []const u8,
    settings: ?[]const u8 = null,
};

pub fn findLspsByFileType(allocator: Allocator, file_type: []const u8) ![]LspConfig {
    var res: std.array_list.Aligned(LspConfig, null) = .empty;
    for (lsp_config) |config| {
        for (config.file_types) |ft| {
            if (std.mem.eql(u8, file_type, ft)) {
                try res.append(allocator, config);
                break;
            }
        }
    }
    return try res.toOwnedSlice(allocator);
}

pub const LspRequest = struct {
    method: []const u8,
    message: []const u8,
};

pub const LspConnectionStatus = enum {
    created,
    initialized,
    disconnecting,
    closed,
};

pub const LspConnection = struct {
    config: LspConfig,
    status: LspConnectionStatus = .Created,
    child: std.process.Child,
    messages_unreplied: std.AutoHashMap(i64, LspRequest),
    poll_buf: std.array_list.Aligned(u8, null) = .empty,
    poll_header: ?lsp.BaseProtocolHeader = null,
    buffers: std.array_list.Aligned(*buf.Buffer, null) = .empty,
    thread: std.Thread,
    client_capabilities: types.ClientCapabilities,
    server_init: ?std.json.Parsed(types.InitializeResult) = null,
    stdin_buf: [2 << 12]u8 = undefined,
    stdin_writer: std.fs.File.Writer,
    /// Updates left for connection to terminate until forced termination
    wait_fuel: usize = 10,
    allocator: Allocator,

    pub fn connect(allocator: Allocator, config: LspConfig) !LspConnection {
        var child = std.process.Child.init(config.cmd, allocator);
        // make child process resistant to terminal signals
        child.pgid = 0;
        child.stdin_behavior = .Pipe;
        child.stderr_behavior = .Pipe;
        child.stdout_behavior = .Pipe;

        try child.spawn();
        try child.waitForSpawn();

        const client_capabilities: types.ClientCapabilities = .{
            .textDocument = .{
                .definition = .{},
                .references = .{},
                .diagnostic = .{},
                .publishDiagnostics = .{},
                .completion = .{
                    .completionItem = .{
                        .insertReplaceSupport = true,
                        .documentationFormat = &.{ .plaintext, .markdown },
                    },
                },
                .hover = .{
                    .contentFormat = &.{ .plaintext, .markdown },
                },
                .rename = .{
                    .prepareSupport = true,
                },
                .codeAction = .{
                    .codeActionLiteralSupport = .{
                        .codeActionKind = .{ .valueSet = &code_action_kinds },
                    },
                },
            },
            .workspace = .{
                .workspaceFolders = true,
                .configuration = true,
                .didChangeConfiguration = .{},
                .executeCommand = .{},
            },
        };

        var self = LspConnection{
            .config = config,
<<<<<<< HEAD
=======
            .status = .created,
>>>>>>> 85a29f11
            .child = child,
            .messages_unreplied = std.AutoHashMap(i64, LspRequest).init(allocator),
            .thread = undefined,
            .client_capabilities = client_capabilities,
            .stdin_writer = undefined,
            .allocator = allocator,
        };
        self.stdin_writer = child.stdin.?.writer(&self.stdin_buf);

        const cwd = try std.fs.cwd().realpathAlloc(allocator, ".");
        defer allocator.free(cwd);
        const workspace_uri = try ur.fromPath(allocator, cwd);
        defer allocator.free(workspace_uri);
        try self.sendRequest("initialize", types.InitializeParams{
            .capabilities = client_capabilities,
            .workspaceFolders = &.{.{ .uri = workspace_uri, .name = cwd }},
            .rootPath = cwd,
            .rootUri = workspace_uri,
        });

        return self;
    }

    pub fn lspLoop(self: *LspConnection) void {
        while (self.status != .closed and self.status != .disconnecting) {
            self.update() catch |e| log.err(@This(), "LSP update error: {}\n", .{e}, @errorReturnTrace());
            std.Thread.sleep(main.sleep_lsp_ns);
        }
    }

    pub fn disconnect(self: *LspConnection) !void {
        try self.sendRequest("shutdown", null);
        try self.sendNotification("exit", null);
        self.status = .disconnecting;
    }

    pub fn update(self: *LspConnection) !void {
        const raw_msgs = try self.poll() orelse return;
        defer {
            for (raw_msgs) |msg| self.allocator.free(msg);
            self.allocator.free(raw_msgs);
        }

        const arena = try self.allocator.create(std.heap.ArenaAllocator);
        defer self.allocator.destroy(arena);
        arena.* = std.heap.ArenaAllocator.init(self.allocator);
        defer arena.deinit();

        for (raw_msgs) |raw_msg_json| {
            const msg_json = try std.json.parseFromSlice(lsp.JsonRPCMessage, arena.allocator(), raw_msg_json, parse_opts);
            defer msg_json.deinit();
            const rpc_message: lsp.JsonRPCMessage = msg_json.value;
            switch (rpc_message) {
                .response => |resp| {
                    log.trace(@This(), "< raw response: {s}\n", .{raw_msg_json});
                    const response_id = resp.id.?.number;

                    const response_result = b: switch (resp.result_or_error) {
                        .@"error" => {
                            const e = resp.result_or_error.@"error";
                            log.debug(@This(), "LSP error: {} {s}\n", .{ e.code, e.message });
                            return;
                        },
                        .result => |r| break :b r,
                    };

                    const matched_request = self.messages_unreplied.fetchRemove(response_id) orelse continue;
                    defer self.allocator.free(matched_request.value.message);

                    const method = matched_request.value.method;
                    if (std.mem.eql(u8, method, "initialize")) {
                        try self.handleInitializeResponse(arena.allocator(), response_result);
                    } else if (std.mem.eql(u8, method, "textDocument/definition")) {
                        try self.handleDefinitionResponse(arena.allocator(), response_result);
                    } else if (std.mem.eql(u8, method, "textDocument/references")) {
                        try self.handleFindReferencesResponse(arena.allocator(), response_result);
                    } else if (std.mem.eql(u8, method, "textDocument/completion")) {
                        try self.handleCompletionResponse(arena.allocator(), response_result);
                    } else if (std.mem.eql(u8, method, "textDocument/hover")) {
                        try self.handleHoverResponse(arena.allocator(), response_result);
                    } else if (std.mem.eql(u8, method, "textDocument/rename")) {
                        try self.handleRenameResponse(arena.allocator(), response_result);
                    } else if (std.mem.eql(u8, method, "textDocument/codeAction")) {
                        try self.handleCodeActionResponse(arena.allocator(), response_result);
                    }
                },
                .notification => |notif| {
                    log.trace(@This(), "< raw notification: {s}\n", .{raw_msg_json});
                    if (std.mem.eql(u8, notif.method, "window/logMessage")) {
                        const params_typed = try std.json.parseFromValue(types.LogMessageParams, arena.allocator(), notif.params.?, parse_opts);
                        log.debug(@This(), "server log: {s}\n", .{params_typed.value.message});
                    } else if (std.mem.eql(u8, notif.method, "textDocument/publishDiagnostics")) {
                        try self.handlePublishDiagnosticsNotification(arena.allocator(), notif);
                    }
                },
                .request => |request| {
                    log.trace(@This(), "< raw request: {s}\n", .{raw_msg_json});
                    if (std.mem.eql(u8, request.method, "workspace/configuration")) {
                        try self.handleConfigurationRequest(arena.allocator(), request);
                    } else if (std.mem.eql(u8, request.method, "workspace/applyEdit")) {
                        try self.handleApplyEditRequest(arena.allocator(), request);
                    }
                },
            }
        }
    }

    pub fn deinit(self: *LspConnection) void {
        var iter = self.messages_unreplied.valueIterator();
        while (iter.next()) |value| {
            self.allocator.free(value.message);
        }
        self.messages_unreplied.deinit();
        self.buffers.deinit(self.allocator);
        if (self.server_init) |si| si.deinit();
        self.poll_buf.deinit(self.allocator);
    }

    pub fn goToDefinition(self: *LspConnection) !void {
        if ((self.server_init orelse return).value.capabilities.definitionProvider == null) return;
        const buffer = main.editor.active_buffer;
        try self.sendRequest("textDocument/definition", .{
            .textDocument = .{ .uri = buffer.uri },
            .position = buffer.cursor.toLsp(),
        });
    }

    pub fn findReferences(self: *LspConnection) !void {
        if ((self.server_init orelse return).value.capabilities.referencesProvider == null) return;
        const buffer = main.editor.active_buffer;
        try self.sendRequest("textDocument/references", .{
            .textDocument = .{ .uri = buffer.uri },
            .position = buffer.cursor.toLsp(),
            .context = .{ .includeDeclaration = true },
        });
    }

    pub fn hover(self: *LspConnection) !void {
        if ((self.server_init orelse return).value.capabilities.hoverProvider == null) return;
        const buffer = main.editor.active_buffer;
        try self.sendRequest("textDocument/hover", .{
            .textDocument = .{ .uri = buffer.uri },
            .position = buffer.cursor.toLsp(),
        });
    }

    pub fn codeAction(self: *LspConnection) !void {
        if ((self.server_init orelse return).value.capabilities.codeActionProvider == null) return;
        const buffer = main.editor.active_buffer;

        const arena = try self.allocator.create(std.heap.ArenaAllocator);
        defer self.allocator.destroy(arena);
        arena.* = std.heap.ArenaAllocator.init(self.allocator);
        defer arena.deinit();

        var diagnostics: std.array_list.Aligned(types.Diagnostic, null) = .empty;
        defer diagnostics.deinit(self.allocator);
        for (buffer.diagnostics.items) |diagnostic| {
            if (diagnostic.span.inRange(buffer.cursor)) {
                try diagnostics.append(self.allocator, try diagnostic.toLsp(arena.allocator()));
            }
        }

        try self.sendRequest("textDocument/codeAction", types.CodeActionParams{
            .textDocument = .{ .uri = buffer.uri },
            .range = (Span{ .start = buffer.cursor, .end = buffer.cursor }).toLsp(),
            .context = .{ .diagnostics = diagnostics.items },
        });
    }

    pub fn executeCommand(self: *LspConnection, command: types.Command) !void {
        log.trace(@This(), "command {}\n", .{command});
        try self.sendRequest("workspace/executeCommand", types.ExecuteCommandParams{
            .command = command.command,
            .arguments = command.arguments,
        });
    }

    pub fn rename(self: *LspConnection, new_name: []const u8) !void {
        if ((self.server_init orelse return).value.capabilities.renameProvider == null) return;
        const buffer = main.editor.active_buffer;
        try self.sendRequest("textDocument/rename", .{
            .textDocument = .{ .uri = buffer.uri },
            .position = buffer.cursor.toLsp(),
            .newName = new_name,
        });
    }

    pub fn didOpen(self: *LspConnection, buffer: *buf.Buffer) !void {
        try self.sendNotification("textDocument/didOpen", .{
            .textDocument = .{
                .uri = buffer.uri,
                .languageId = buffer.file_type.name,
                .version = 0,
                .text = buffer.content_raw.items,
            },
        });
    }

    pub fn didClose(self: *LspConnection, buffer: *buf.Buffer) !void {
        try self.sendNotification("textDocument/didClose", .{
            .textDocument = .{ .uri = buffer.uri },
        });
    }

    pub fn didChange(self: *LspConnection, buffer: *buf.Buffer) !void {
        if (buffer.version == 0) {
            const changes = [_]types.TextDocumentContentChangeEvent{
                .{ .literal_1 = .{ .text = buffer.content_raw.items } },
            };
            try self.sendNotification("textDocument/didChange", .{
                .textDocument = .{ .uri = buffer.uri, .version = @intCast(buffer.version) },
                .contentChanges = &changes,
            });
        } else {
            var changes = try std.array_list.Aligned(types.TextDocumentContentChangeEvent, null)
                .initCapacity(self.allocator, buffer.pending_changes.items.len);
            defer {
                for (changes.items) |change| self.allocator.free(change.literal_0.text);
                changes.deinit(self.allocator);
            }

            for (buffer.pending_changes.items) |change| {
                const event = try change.toLsp(self.allocator);
                try changes.append(self.allocator, event);
            }
            try self.sendNotification("textDocument/didChange", .{
                .textDocument = .{ .uri = buffer.uri, .version = @intCast(buffer.version) },
                .contentChanges = changes.items,
            });
        }
    }

    pub fn sendCompletionRequest(self: *LspConnection) !void {
        if ((self.server_init orelse return).value.capabilities.completionProvider == null) return;
        const buffer = main.editor.active_buffer;
        try self.sendRequest("textDocument/completion", .{
            .textDocument = .{ .uri = buffer.uri },
            .position = buffer.cursor.toLsp(),
        });
    }

    pub fn exitCode(self: *LspConnection) ?u8 {
        const term = std.posix.waitpid(self.child.id, std.posix.W.NOHANG);
        if (self.child.id == term.pid) return std.posix.W.EXITSTATUS(term.status);
        return null;
    }

    fn poll(self: *LspConnection) !?[]const []const u8 {
        if (self.status == .created or self.status == .initialized) {
            if (self.exitCode()) |code| {
                log.err(@This(), "lsp server terminated prematurely with code: {}\n", .{code}, @errorReturnTrace());
                self.status = .closed;
                return error.ServerCrash;
            }
        }

        if (log.enabled(.@"error")) b: {
            var err_writer = std.io.Writer.Allocating.init(self.allocator);
            defer err_writer.deinit();
            fs.readNonblock(&err_writer.writer, self.child.stderr.?) catch break :b;
            const written = err_writer.written();
            if (written.len > 0) {
                log.err(@This(), "{s}\n", .{written}, @errorReturnTrace());
            }
        }

        var out_writer = std.io.Writer.Allocating.init(self.allocator);
        defer out_writer.deinit();
        try fs.readNonblock(&out_writer.writer, self.child.stdout.?);
        const read = out_writer.written();
        if (read.len == 0) return null;
        try self.poll_buf.appendSlice(self.allocator, read);

        var messages: std.array_list.Aligned([]const u8, null) = .empty;
        while (true) {
            if (self.poll_buf.items.len < lsp.BaseProtocolHeader.minimum_reader_buffer_size) break;
            var reader = std.io.Reader.fixed(try self.poll_buf.toOwnedSlice(self.allocator));
            defer self.allocator.free(reader.buffer);

            const header = if (self.poll_header) |header| header else lsp.BaseProtocolHeader.parse(&reader) catch |e| {
                log.debug(@This(), "parse header error: {}\n", .{e});
                break;
            };
            const available: i32 = @as(i32, @intCast(reader.buffer.len)) - @as(i32, @intCast(reader.seek));
            if (header.content_length <= available) {
                self.poll_header = null;
            } else {
                // if message is incomplete, save header for next `poll` call
                self.poll_header = header;
                try self.poll_buf.appendSlice(self.allocator, reader.buffer[reader.seek..]);
                break;
            }

            const json_message = try self.allocator.alloc(u8, header.content_length);
            errdefer self.allocator.free(json_message);
            _ = try reader.readSliceAll(json_message);
            try messages.append(self.allocator, json_message);

            // in case there is more messages in poll_buf, keep them
            try self.poll_buf.appendSlice(self.allocator, reader.buffer[reader.seek..]);
        }

        return try messages.toOwnedSlice(self.allocator);
    }

    fn sendRequest(
        self: *LspConnection,
        comptime method: []const u8,
        params: (types.getRequestMetadata(method).?.Params orelse ?void),
    ) !void {
        if (!std.mem.eql(u8, method, "initialize") and self.status != .initialized) {
            log.warn(@This(), "bad connection status: {}\n", .{self.status});
            return;
        }
        const request: lsp.TypedJsonRPCRequest(@TypeOf(params)) = .{
            .id = nextRequestId(),
            .method = method,
            .params = params,
        };
        const json_message = try std.json.Stringify.valueAlloc(self.allocator, request, stringify_opts);
        log.trace(@This(), "> raw request: {s}\n", .{json_message});
        try self.stdin_writer.interface.print("Content-Length: {}\r\n\r\n{s}", .{ json_message.len, json_message });
        try self.stdin_writer.interface.flush();

        try self.messages_unreplied.put(request.id.number, .{ .method = method, .message = json_message });
    }

    fn sendNotification(
        self: *LspConnection,
        comptime method: []const u8,
        params: (types.getNotificationMetadata(method).?.Params orelse ?void),
    ) !void {
        if (self.status != .initialized) {
            log.warn(@This(), "bad connection status: {}\n", .{self.status});
            return;
        }
        const request: lsp.TypedJsonRPCNotification(@TypeOf(params)) = .{
            .method = method,
            .params = params,
        };
        const json_message = try std.json.Stringify.valueAlloc(self.allocator, request, stringify_opts);
        defer self.allocator.free(json_message);
        log.trace(@This(), "> raw notification: {s}\n", .{json_message});
        try self.stdin_writer.interface.print("Content-Length: {}\r\n\r\n{s}", .{ json_message.len, json_message });
        try self.stdin_writer.interface.flush();
    }

    fn sendResponse(
        self: *LspConnection,
        comptime method: []const u8,
        id: lsp.JsonRPCMessage.ID,
        result: types.getRequestMetadata(method).?.Result,
    ) !void {
        if (self.status != .initialized) {
            log.warn(@This(), "bad connection status: {}\n", .{self.status});
            return;
        }
        const request: lsp.TypedJsonRPCResponse(@TypeOf(result)) = .{
            .id = id,
            .result_or_error = .{ .result = result },
        };
        const json_message = try std.json.Stringify.valueAlloc(self.allocator, request, stringify_opts);
        defer self.allocator.free(json_message);
        log.trace(@This(), "> raw response: {s}\n", .{json_message});
        try self.stdin_writer.interface.print("Content-Length: {}\r\n\r\n{s}", .{ json_message.len, json_message });
        try self.stdin_writer.interface.flush();
    }

    fn handleInitializeResponse(self: *LspConnection, arena: Allocator, resp: ?std.json.Value) !void {
        if (resp == null or resp.? == .null) return;
        self.server_init = try std.json.parseFromValue(types.InitializeResult, self.allocator, resp.?, parse_opts);
        log.debug(@This(), "server capabilities: {f}\n", .{std.json.fmt(self.server_init.?.value.capabilities, .{})});

        self.status = .initialized;
        try self.sendNotification("initialized", .{});

        for (self.buffers.items) |buffer| {
            try self.didOpen(buffer);
        }

        if (self.config.settings) |settings| {
            const parsed = try std.json.parseFromSlice(std.json.Value, arena, settings, parse_opts);
            try self.sendNotification("workspace/didChangeConfiguration", .{ .settings = parsed.value });
        }
    }

    fn handleDefinitionResponse(self: *LspConnection, arena: Allocator, resp: ?std.json.Value) !void {
        if (resp == null or resp.? == .null) return;
        const ResponseType = union(enum) {
            Definition: types.Definition,
            array_of_DefinitionLink: []const types.DefinitionLink,
        };
        const resp_typed = try lsp.parser.UnionParser(ResponseType).jsonParseFromValue(arena, resp.?, parse_opts);
        log.debug(@This(), "got definition response: {}\n", .{resp_typed});

        const location = b: switch (resp_typed.Definition) {
            .Location => |location| {
                break :b location;
            },
            .array_of_Location => |locations| {
                if (locations.len == 0) break :b null;
                // pick first location if multiple provided
                break :b locations[0];
            },
        };
        if (location) |loc| {
            if (!std.mem.eql(u8, loc.uri, main.editor.active_buffer.uri)) {
                try main.editor.openBuffer(try self.allocator.dupe(u8, loc.uri));
            }
            log.debug(@This(), "jump to {}\n", .{loc.range.start});
            const new_cursor = Cursor.fromLsp(loc.range.start);
            main.editor.active_buffer.moveCursor(new_cursor);
        }
    }

    fn handleFindReferencesResponse(self: *LspConnection, arena: Allocator, resp: ?std.json.Value) !void {
        if (resp == null or resp.? == .null) return;
        const resp_typed = try std.json.parseFromValue([]const types.Location, arena, resp.?, parse_opts);
        const locations = resp_typed.value;
        log.debug(@This(), "got reference locations: {any}\n", .{locations});
        const pick_result = fzf.pickLspLocation(self.allocator, locations) catch |e| {
            log.err(@This(), "{}\n", .{e}, @errorReturnTrace());
            return;
        };
        defer self.allocator.free(pick_result.path);
        log.debug(@This(), "picked reference: {}\n", .{pick_result});
        try main.editor.openBuffer(try ur.fromRelativePath(self.allocator, pick_result.path));
        main.editor.active_buffer.moveCursor(pick_result.position);
    }

    fn handleCompletionResponse(self: *LspConnection, arena: Allocator, resp: ?std.json.Value) !void {
        _ = self;
        if (resp == null or resp.? == .null) return;
        const ResponseType = union(enum) {
            array_of_CompletionItem: []const types.CompletionItem,
            CompletionList: types.CompletionList,
        };

        const items: []const types.CompletionItem = b: {
            const empty = [_]types.CompletionItem{};
            const resp_typed = lsp.parser.UnionParser(ResponseType).jsonParseFromValue(arena, resp.?, parse_opts) catch break :b &empty;
            switch (resp_typed) {
                .array_of_CompletionItem => |a| break :b a,
                .CompletionList => |l| break :b l.items,
            }
        };

        main.main_loop_mutex.lock();
        defer main.main_loop_mutex.unlock();
        main.editor.completion_menu.updateItems(items) catch |e| {
            log.debug(@This(), "cmp menu update failed: {}\n", .{e});
        };
    }

    fn handleHoverResponse(self: *LspConnection, arena: Allocator, resp: ?std.json.Value) !void {
        _ = self;
        if (resp == null or resp.? == .null) return;
        const result = try std.json.parseFromValue(types.Hover, arena, resp.?, parse_opts);
        const contents = switch (result.value.contents) {
            .MarkupContent => |c| c.value,
            // deprecated
            .MarkedString, .array_of_MarkedString => return,
        };

        main.editor.resetHover();
        main.editor.hover_contents = try main.editor.allocator.dupe(u8, contents);
        log.debug(@This(), "hover content: {s}\n", .{contents});
        main.editor.dirty.draw = true;
    }

    fn handleRenameResponse(self: *LspConnection, arena: Allocator, resp: ?std.json.Value) !void {
        _ = self;
        if (resp == null or resp.? == .null) return;
        const result = try std.json.parseFromValue(types.WorkspaceEdit, arena, resp.?, parse_opts);
        main.main_loop_mutex.lock();
        defer main.main_loop_mutex.unlock();
        try main.editor.applyWorkspaceEdit(result.value);
    }

<<<<<<< HEAD
    fn handleCodeActionResponse(self: *LspConnection, arena: Allocator, resp: ?std.json.Value) !void {
        if (resp == null or resp.? == .null) return;
        const result = try std.json.parseFromValue([]const types.CodeAction, arena, resp.?, .{});
        const editor = &main.editor;

        editor.resetCodeActions();
        editor.code_actions = try act.fromLsp(self, result.value);
        log.debug(@This(), "got {} code actions\n", .{editor.code_actions.?.len});
        editor.dirty.draw = true;
    }

    fn handleNotification(self: *LspConnection, arena: Allocator, notif: lsp.JsonRPCMessage.Notification) !void {
        log.trace(@This(), "notification: {s}\n", .{notif.method});
        if (std.mem.eql(u8, notif.method, "window/logMessage")) {
            const params_typed = try std.json.parseFromValue(types.LogMessageParams, arena, notif.params.?, .{});
            log.debug(@This(), "server log: {s}\n", .{params_typed.value.message});
        } else if (std.mem.eql(u8, notif.method, "textDocument/publishDiagnostics")) {
            const params_typed = try std.json.parseFromValue(types.PublishDiagnosticsParams, arena, notif.params.?, .{});
            if (main.editor.findBufferByUri(params_typed.value.uri)) |target| {
                target.clearDiagnostics();
                for (params_typed.value.diagnostics) |diagnostic| {
                    try target.diagnostics.append(self.allocator, try dia.Diagnostic.fromLsp(target.allocator, diagnostic));
                }
                log.debug(@This(), "got {} diagnostics\n", .{target.diagnostics.items.len});
                if (target == main.editor.active_buffer) {
                    main.editor.dirty.draw = true;
                }
=======
    fn handlePublishDiagnosticsNotification(self: *LspConnection, arena: Allocator, notif: lsp.JsonRPCMessage.Notification) !void {
        const params_typed = try std.json.parseFromValue(types.PublishDiagnosticsParams, arena, notif.params.?, parse_opts);
        if (main.editor.findBufferByUri(params_typed.value.uri)) |buffer| {
            buffer.clearDiagnostics();
            for (params_typed.value.diagnostics) |diagnostic| {
                var d = try dia.Diagnostic.fromLsp(buffer.allocator, diagnostic);
                if (std.meta.eql(d.span.start, d.span.end)) d.span.end.col += 1;
                try buffer.diagnostics.append(self.allocator, d);
            }
            std.mem.sort(dia.Diagnostic, buffer.diagnostics.items, {}, dia.Diagnostic.lessThan);
            log.debug(@This(), "got {} diagnostics\n", .{buffer.diagnostics.items.len});
            if (buffer == main.editor.active_buffer) {
                main.editor.dirty.draw = true;
>>>>>>> 85a29f11
            }
        }
    }

    fn handleConfigurationRequest(self: *LspConnection, arena: Allocator, request: lsp.JsonRPCMessage.Request) !void {
        const params = (try std.json.parseFromValue(types.ConfigurationParams, arena, request.params.?, parse_opts)).value;
        var response = try std.array_list.Managed(std.json.Value).initCapacity(arena, params.items.len);
        for (params.items) |_| {
            try response.append(std.json.Value.null);
        }
        try self.sendResponse("workspace/configuration", request.id, response.items);
    }

<<<<<<< HEAD
    fn handleApplyEditRequest(self: *LspConnection, arena: Allocator, request: lsp.JsonRPCMessage.Request) !void {
        _ = self;
        const params = (try std.json.parseFromValue(types.ApplyWorkspaceEditParams, arena, request.params.?, .{})).value;
        try main.editor.applyWorkspaceEdit(params.edit);
    }

    const default_stringify_opts = std.json.Stringify.Options{ .emit_null_optional_fields = false };
=======
    const parse_opts = std.json.ParseOptions{ .ignore_unknown_fields = true };
    const stringify_opts = std.json.Stringify.Options{ .emit_null_optional_fields = false };
>>>>>>> 85a29f11
};

var request_id: i64 = 0;
fn nextRequestId() lsp.JsonRPCMessage.ID {
    request_id += 1;
    return .{ .number = request_id };
}

pub fn extractTextEdit(item: types.CompletionItem) ?types.TextEdit {
    if (item.textEdit) |te| {
        switch (te) {
            .InsertReplaceEdit => |ire| return .{
                .range = ire.replace,
                .newText = ire.newText,
            },
            .TextEdit => |t| return t,
        }
    }
    return null;
}

const code_action_kinds = [_]types.CodeActionKind{
    .empty,
    .quickfix,
    .refactor,
    .@"refactor.extract",
    .@"refactor.inline",
    .@"refactor.rewrite",
    .source,
    .@"source.organizeImports",
    .@"source.fixAll",
};<|MERGE_RESOLUTION|>--- conflicted
+++ resolved
@@ -54,7 +54,7 @@
 
 pub const LspConnection = struct {
     config: LspConfig,
-    status: LspConnectionStatus = .Created,
+    status: LspConnectionStatus = .created,
     child: std.process.Child,
     messages_unreplied: std.AutoHashMap(i64, LspRequest),
     poll_buf: std.array_list.Aligned(u8, null) = .empty,
@@ -114,10 +114,7 @@
 
         var self = LspConnection{
             .config = config,
-<<<<<<< HEAD
-=======
             .status = .created,
->>>>>>> 85a29f11
             .child = child,
             .messages_unreplied = std.AutoHashMap(i64, LspRequest).init(allocator),
             .thread = undefined,
@@ -598,35 +595,6 @@
         try main.editor.applyWorkspaceEdit(result.value);
     }
 
-<<<<<<< HEAD
-    fn handleCodeActionResponse(self: *LspConnection, arena: Allocator, resp: ?std.json.Value) !void {
-        if (resp == null or resp.? == .null) return;
-        const result = try std.json.parseFromValue([]const types.CodeAction, arena, resp.?, .{});
-        const editor = &main.editor;
-
-        editor.resetCodeActions();
-        editor.code_actions = try act.fromLsp(self, result.value);
-        log.debug(@This(), "got {} code actions\n", .{editor.code_actions.?.len});
-        editor.dirty.draw = true;
-    }
-
-    fn handleNotification(self: *LspConnection, arena: Allocator, notif: lsp.JsonRPCMessage.Notification) !void {
-        log.trace(@This(), "notification: {s}\n", .{notif.method});
-        if (std.mem.eql(u8, notif.method, "window/logMessage")) {
-            const params_typed = try std.json.parseFromValue(types.LogMessageParams, arena, notif.params.?, .{});
-            log.debug(@This(), "server log: {s}\n", .{params_typed.value.message});
-        } else if (std.mem.eql(u8, notif.method, "textDocument/publishDiagnostics")) {
-            const params_typed = try std.json.parseFromValue(types.PublishDiagnosticsParams, arena, notif.params.?, .{});
-            if (main.editor.findBufferByUri(params_typed.value.uri)) |target| {
-                target.clearDiagnostics();
-                for (params_typed.value.diagnostics) |diagnostic| {
-                    try target.diagnostics.append(self.allocator, try dia.Diagnostic.fromLsp(target.allocator, diagnostic));
-                }
-                log.debug(@This(), "got {} diagnostics\n", .{target.diagnostics.items.len});
-                if (target == main.editor.active_buffer) {
-                    main.editor.dirty.draw = true;
-                }
-=======
     fn handlePublishDiagnosticsNotification(self: *LspConnection, arena: Allocator, notif: lsp.JsonRPCMessage.Notification) !void {
         const params_typed = try std.json.parseFromValue(types.PublishDiagnosticsParams, arena, notif.params.?, parse_opts);
         if (main.editor.findBufferByUri(params_typed.value.uri)) |buffer| {
@@ -640,7 +608,6 @@
             log.debug(@This(), "got {} diagnostics\n", .{buffer.diagnostics.items.len});
             if (buffer == main.editor.active_buffer) {
                 main.editor.dirty.draw = true;
->>>>>>> 85a29f11
             }
         }
     }
@@ -654,18 +621,25 @@
         try self.sendResponse("workspace/configuration", request.id, response.items);
     }
 
-<<<<<<< HEAD
     fn handleApplyEditRequest(self: *LspConnection, arena: Allocator, request: lsp.JsonRPCMessage.Request) !void {
         _ = self;
         const params = (try std.json.parseFromValue(types.ApplyWorkspaceEditParams, arena, request.params.?, .{})).value;
         try main.editor.applyWorkspaceEdit(params.edit);
     }
 
-    const default_stringify_opts = std.json.Stringify.Options{ .emit_null_optional_fields = false };
-=======
+    fn handleCodeActionResponse(self: *LspConnection, arena: Allocator, resp: ?std.json.Value) !void {
+        if (resp == null or resp.? == .null) return;
+        const result = try std.json.parseFromValue([]const types.CodeAction, arena, resp.?, .{});
+        const editor = &main.editor;
+
+        editor.resetCodeActions();
+        editor.code_actions = try act.fromLsp(self, result.value);
+        log.debug(@This(), "got {} code actions\n", .{editor.code_actions.?.len});
+        editor.dirty.draw = true;
+    }
+
     const parse_opts = std.json.ParseOptions{ .ignore_unknown_fields = true };
     const stringify_opts = std.json.Stringify.Options{ .emit_null_optional_fields = false };
->>>>>>> 85a29f11
 };
 
 var request_id: i64 = 0;
