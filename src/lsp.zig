--- conflicted
+++ resolved
@@ -564,38 +564,6 @@
         try main.editor.applyWorkspaceEdit(result.value);
     }
 
-<<<<<<< HEAD
-    fn handleHighlightResponse(self: *LspConnection, arena: Allocator, resp: ?std.json.Value) !void {
-        if (resp == null or resp.? == .null) return;
-        const result = try std.json.parseFromValue([]const types.DocumentHighlight, arena, resp.?, .{});
-        const buffer = main.editor.active_buffer;
-        buffer.highlights.clearRetainingCapacity();
-        for (result.value) |hi| {
-            try buffer.highlights.append(self.allocator, Span.fromLsp(hi.range));
-        }
-        if (buffer.highlights.items.len > 0) {
-            log.debug(@This(), "got {} highlights\n", .{buffer.highlights.items.len});
-            main.editor.dirty.draw = true;
-        }
-    }
-
-    fn handleNotification(self: *LspConnection, arena: Allocator, notif: lsp.JsonRPCMessage.Notification) !void {
-        log.trace(@This(), "notification: {s}\n", .{notif.method});
-        if (std.mem.eql(u8, notif.method, "window/logMessage")) {
-            const params_typed = try std.json.parseFromValue(types.LogMessageParams, arena, notif.params.?, .{});
-            log.debug(@This(), "server log: {s}\n", .{params_typed.value.message});
-        } else if (std.mem.eql(u8, notif.method, "textDocument/publishDiagnostics")) {
-            const params_typed = try std.json.parseFromValue(types.PublishDiagnosticsParams, arena, notif.params.?, .{});
-            if (main.editor.findBufferByUri(params_typed.value.uri)) |target| {
-                target.clearDiagnostics();
-                for (params_typed.value.diagnostics) |diagnostic| {
-                    try target.diagnostics.append(self.allocator, try dia.Diagnostic.fromLsp(target.allocator, diagnostic));
-                }
-                log.debug(@This(), "got {} diagnostics\n", .{target.diagnostics.items.len});
-                if (target == main.editor.active_buffer) {
-                    main.editor.dirty.draw = true;
-                }
-=======
     fn handlePublishDiagnosticsNotification(self: *LspConnection, arena: Allocator, notif: lsp.JsonRPCMessage.Notification) !void {
         const params_typed = try std.json.parseFromValue(types.PublishDiagnosticsParams, arena, notif.params.?, parse_opts);
         if (main.editor.findBufferByUri(params_typed.value.uri)) |buffer| {
@@ -609,7 +577,6 @@
             log.debug(@This(), "got {} diagnostics\n", .{buffer.diagnostics.items.len});
             if (buffer == main.editor.active_buffer) {
                 main.editor.dirty.draw = true;
->>>>>>> 85a29f11
             }
         }
     }
@@ -621,6 +588,20 @@
             try response.append(std.json.Value.null);
         }
         try self.sendResponse("workspace/configuration", request.id, response.items);
+    }
+
+    fn handleHighlightResponse(self: *LspConnection, arena: Allocator, resp: ?std.json.Value) !void {
+        if (resp == null or resp.? == .null) return;
+        const result = try std.json.parseFromValue([]const types.DocumentHighlight, arena, resp.?, .{});
+        const buffer = main.editor.active_buffer;
+        buffer.highlights.clearRetainingCapacity();
+        for (result.value) |hi| {
+            try buffer.highlights.append(self.allocator, Span.fromLsp(hi.range));
+        }
+        if (buffer.highlights.items.len > 0) {
+            log.debug(@This(), "got {} highlights\n", .{buffer.highlights.items.len});
+            main.editor.dirty.draw = true;
+        }
     }
 
     const parse_opts = std.json.ParseOptions{ .ignore_unknown_fields = true };
