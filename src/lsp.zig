--- conflicted
+++ resolved
@@ -654,7 +654,6 @@
         try main.editor.applyWorkspaceEdit(result.value);
     }
 
-<<<<<<< HEAD
     fn handleCodeActionResponse(self: *LspConnection, arena: Allocator, resp: ?std.json.Value) !void {
         if (resp == null or resp.? == .null) return;
         const result = try std.json.parseFromValue([]const types.CodeAction, arena, resp.?, .{});
@@ -694,23 +693,6 @@
         }
     }
 
-    fn handleNotification(self: *LspConnection, arena: Allocator, notif: lsp.JsonRPCMessage.Notification) !void {
-        log.trace(@This(), "notification: {s}\n", .{notif.method});
-        if (std.mem.eql(u8, notif.method, "window/logMessage")) {
-            const params_typed = try std.json.parseFromValue(types.LogMessageParams, arena, notif.params.?, .{});
-            log.debug(@This(), "server log: {s}\n", .{params_typed.value.message});
-        } else if (std.mem.eql(u8, notif.method, "textDocument/publishDiagnostics")) {
-            const params_typed = try std.json.parseFromValue(types.PublishDiagnosticsParams, arena, notif.params.?, .{});
-            if (main.editor.findBufferByUri(params_typed.value.uri)) |target| {
-                target.clearDiagnostics();
-                for (params_typed.value.diagnostics) |diagnostic| {
-                    try target.diagnostics.append(self.allocator, try dia.Diagnostic.fromLsp(target.allocator, diagnostic));
-                }
-                log.debug(@This(), "got {} diagnostics\n", .{target.diagnostics.items.len});
-                if (target == main.editor.active_buffer) {
-                    main.editor.dirty.draw = true;
-                }
-=======
     fn handlePublishDiagnosticsNotification(self: *LspConnection, arena: Allocator, notif: lsp.JsonRPCMessage.Notification) !void {
         const params_typed = try std.json.parseFromValue(types.PublishDiagnosticsParams, arena, notif.params.?, .{});
         if (main.editor.findBufferByUri(params_typed.value.uri)) |target| {
@@ -721,7 +703,6 @@
             log.debug(@This(), "got {} diagnostics\n", .{target.diagnostics.items.len});
             if (target == main.editor.active_buffer) {
                 main.editor.dirty.draw = true;
->>>>>>> 95473f9c
             }
         }
     }
