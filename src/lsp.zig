--- conflicted
+++ resolved
@@ -18,7 +18,6 @@
 const act = @import("ui/code_action.zig");
 const ur = @import("uri.zig");
 
-<<<<<<< HEAD
 pub const lsp_config = [_]LspConfig{
     LspConfig{
         .name = "typescript-language-server",
@@ -57,9 +56,6 @@
         .file_types = &.{"lua"},
     },
 };
-=======
-pub const lsp_config = [_]LspConfig{};
->>>>>>> 85a29f11
 
 pub const LspConfig = struct {
     name: []const u8,
