--- conflicted
+++ resolved
@@ -15,12 +15,8 @@
 const main = @import("main.zig");
 const fzf = @import("ui/fzf.zig");
 const dia = @import("ui/diagnostic.zig");
-<<<<<<< HEAD
+const ur = @import("uri.zig");
 const act = @import("ui/code_action.zig");
-const uri = @import("uri.zig");
-=======
-const ur = @import("uri.zig");
->>>>>>> 1235f22c
 
 pub const lsp_config = [_]LspConfig{};
 
