--- conflicted
+++ resolved
@@ -1,9 +1,5 @@
 diff --git a/src/editor.zig b/src/editor.zig
-<<<<<<< HEAD
-index 33b09f3..b5e3bbb 100644
-=======
 index a7b9259..edd8d5d 100644
->>>>>>> 681b1bed
 --- a/src/editor.zig
 +++ b/src/editor.zig
 @@ -35,6 +35,12 @@ pub const Config = struct {
@@ -20,11 +16,7 @@
  
  pub const Editor = struct {
 diff --git a/src/terminal.zig b/src/terminal.zig
-<<<<<<< HEAD
-index 431a217..a46e98f 100644
-=======
 index dab7c9b..1339138 100644
->>>>>>> 681b1bed
 --- a/src/terminal.zig
 +++ b/src/terminal.zig
 @@ -138,18 +138,40 @@ pub const Terminal = struct {
