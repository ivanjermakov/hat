--- conflicted
+++ resolved
@@ -1,9 +1,5 @@
 diff --git a/src/buffer.zig b/src/buffer.zig
-<<<<<<< HEAD
-index ea5bb1c..d0805a1 100644
-=======
 index c3c8474..9512727 100644
->>>>>>> 681b1bed
 --- a/src/buffer.zig
 +++ b/src/buffer.zig
 @@ -23,9 +23,10 @@ const lsp = @import("lsp.zig");
@@ -18,37 +14,8 @@
  
  pub const Buffer = struct {
      path: []const u8,
-<<<<<<< HEAD
-@@ -66,6 +67,7 @@ pub const Buffer = struct {
-     uncommitted_changes: std.array_list.Managed(cha.Change),
-     lsp_connections: std.array_list.Managed(*lsp.LspConnection),
-     scratch: bool = false,
-+    highlights: std.array_list.Managed(Span),
-     allocator: Allocator,
- 
-     pub fn init(allocator: Allocator, path: ?[]const u8, content_raw: []const u8) !Buffer {
-@@ -97,6 +99,7 @@ pub const Buffer = struct {
-             .uncommitted_changes = std.array_list.Managed(cha.Change).init(allocator),
-             .lsp_connections = std.array_list.Managed(*lsp.LspConnection).init(allocator),
-             .scratch = scratch,
-+            .highlights = std.array_list.Managed(Span).init(allocator),
-             .allocator = allocator,
-         };
-         _ = try self.syncFs();
-@@ -143,6 +146,7 @@ pub const Buffer = struct {
-         self.line_positions.deinit();
-         self.line_byte_positions.deinit();
-         self.indents.deinit();
-+        self.highlights.deinit();
- 
-         for (self.history.items) |*i| {
-             for (i.items) |*c| c.deinit();
-@@ -341,7 +345,7 @@ pub const Buffer = struct {
-         try self.pending_changes.append(try change.clone(self.allocator));
-=======
 @@ -363,7 +364,7 @@ pub const Buffer = struct {
          main.editor.dirty.completion = true;
->>>>>>> 681b1bed
      }
  
 -    pub fn commitChanges(self: *Buffer) FatalError!void {
@@ -56,11 +23,7 @@
          if (self.uncommitted_changes.items.len == 0) {
              log.debug(@This(), "no changes to commit\n", .{});
              return;
-<<<<<<< HEAD
-@@ -591,12 +595,39 @@ pub const Buffer = struct {
-=======
 @@ -598,6 +599,27 @@ pub const Buffer = struct {
->>>>>>> 681b1bed
          }
      }
  
@@ -88,33 +51,6 @@
      pub fn showHover(self: *Buffer) !void {
          for (self.lsp_connections.items) |conn| {
              try conn.hover();
-<<<<<<< HEAD
-         }
-     }
- 
-+    pub fn highlight(self: *Buffer) !void {
-+        for (self.lsp_connections.items) |conn| {
-+            try conn.highlight();
-+        }
-+    }
-+
-     pub fn renamePrompt(self: *Buffer) !void {
-         const cmd = &main.editor.command_line;
-         const line = self.lineContent(@intCast(self.cursor.row));
-diff --git a/src/color.zig b/src/color.zig
-index 4bbebcd..1221fc4 100644
---- a/src/color.zig
-+++ b/src/color.zig
-@@ -82,6 +82,7 @@ pub const Attr = union(enum) {
- pub const attributes = enum {
-     pub const text = &[_]Attr{.{ .fg = color.white }};
-     pub const selection = &[_]Attr{.{ .bg = color.gray3 }};
-+    pub const highlight = &[_]Attr{.{ .bg = color.gray3 }};
-     pub const keyword = &[_]Attr{.{ .fg = color.magenta }};
-     pub const string = &[_]Attr{.{ .fg = color.green }};
-     pub const literal = &[_]Attr{.{ .fg = color.yellow }};
-=======
->>>>>>> 681b1bed
 diff --git a/src/core.zig b/src/core.zig
 index 1d21d32..3ae092b 100644
 --- a/src/core.zig
@@ -131,22 +67,6 @@
      pub fn fromBufSpan(buffer: *const buf.Buffer, span: Span) ByteSpan {
          return .{
              .start = buffer.cursorToBytePos(span.start),
-<<<<<<< HEAD
-diff --git a/src/editor.zig b/src/editor.zig
-index 33b09f3..ac5a9af 100644
---- a/src/editor.zig
-+++ b/src/editor.zig
-@@ -150,7 +150,7 @@ pub const Editor = struct {
-         main.editor.dirty.draw = true;
-     }
- 
--    pub fn enterMode(self: *Editor, mode: Mode) FatalError!void {
-+    pub fn enterMode(self: *Editor, mode: Mode) !void {
-         self.resetHover();
- 
-         if (self.mode == mode) return;
-=======
->>>>>>> 681b1bed
 diff --git a/src/file_type.zig b/src/file_type.zig
 index 9ae77c4..de1b233 100644
 --- a/src/file_type.zig
@@ -197,104 +117,11 @@
  };
  
  pub const plain: FileTypeConfig = .{ .name = "plain", .ts = null };
-<<<<<<< HEAD
-@@ -74,6 +82,7 @@ pub const file_type = std.StaticStringMap(FileTypeConfig).initComptime(.{
-             .lib_symbol = "tree_sitter_typescript",
-             .highlight_query = TsConfig.highlight_query_from_nvim("ecma"),
-             .indent_query = TsConfig.highlight_query_from_nvim("ecma"),
-+            .symbol_query = TsConfig.symbol_query_from_aerial("typescript"),
-         },
-     } },
-     .{ ".zig", FileTypeConfig{
-diff --git a/src/lsp.zig b/src/lsp.zig
-index 1ff7f63..c3dbf4e 100644
---- a/src/lsp.zig
-+++ b/src/lsp.zig
-@@ -9,6 +9,7 @@ const buf = @import("buffer.zig");
- const cha = @import("change.zig");
- const core = @import("core.zig");
- const Cursor = core.Cursor;
-+const Span = core.Span;
- const fs = @import("fs.zig");
- const log = @import("log.zig");
- const main = @import("main.zig");
-@@ -106,6 +107,7 @@ pub const LspConnection = struct {
-                 .rename = .{
-                     .prepareSupport = true,
-                 },
-+                .documentHighlight = .{},
-             },
-             .workspace = .{
-                 .workspaceFolders = true,
-@@ -200,6 +202,8 @@ pub const LspConnection = struct {
-                         try self.handleHoverResponse(arena.allocator(), response_result);
-                     } else if (std.mem.eql(u8, method, "textDocument/rename")) {
-                         try self.handleRenameResponse(arena.allocator(), response_result);
-+                    } else if (std.mem.eql(u8, method, "textDocument/documentHighlight")) {
-+                        try self.handleHighlightResponse(arena.allocator(), response_result);
-                     }
-                 },
-                 .notification => |notif| {
-@@ -251,6 +255,14 @@ pub const LspConnection = struct {
-         });
-     }
- 
-+    pub fn highlight(self: *LspConnection) !void {
-+        const buffer = main.editor.active_buffer;
-+        try self.sendRequest("textDocument/documentHighlight", .{
-+            .textDocument = .{ .uri = buffer.uri },
-+            .position = buffer.cursor.toLsp(),
-+        });
-+    }
-+
-     pub fn rename(self: *LspConnection, new_name: []const u8) !void {
-         if ((self.server_init orelse return).value.capabilities.renameProvider == null) return;
-         const buffer = main.editor.active_buffer;
-@@ -534,6 +546,21 @@ pub const LspConnection = struct {
-         try main.editor.applyWorkspaceEdit(result.value);
-     }
- 
-+    fn handleHighlightResponse(self: *LspConnection, arena: Allocator, resp: ?std.json.Value) !void {
-+        _ = self;
-+        if (resp == null or resp.? == .null) return;
-+        const result = try std.json.parseFromValue([]const types.DocumentHighlight, arena, resp.?, .{});
-+        const buffer = main.editor.active_buffer;
-+        buffer.highlights.clearRetainingCapacity();
-+        for (result.value) |hi| {
-+            try buffer.highlights.append(Span.fromLsp(hi.range));
-+        }
-+        if (buffer.highlights.items.len > 0) {
-+            log.debug(@This(), "got {} highlights\n", .{buffer.highlights.items.len});
-+            main.editor.dirty.draw = true;
-+        }
-+    }
-+
-     fn handleNotification(self: *LspConnection, arena: Allocator, notif: lsp.JsonRPCMessage.Notification) !void {
-         _ = self;
-         log.trace(@This(), "notification: {s}\n", .{notif.method});
-diff --git a/src/main.zig b/src/main.zig
-index 34ec556..5a52ff4 100644
---- a/src/main.zig
-+++ b/src/main.zig
-@@ -228,9 +228,7 @@ pub fn startEditor(allocator: std.mem.Allocator) FatalError!void {
-                     std.posix.raise(sig.sig_handle.tstp.sig) catch {};
- 
-                     // normal or select mode
--                } else if (normal_or_select and eql(u8, key, "k")) {
--                    buffer.moveCursor(buffer.cursor.applyOffset(.{ .row = -1 * repeat_or_1 }));
--                } else if (normal_or_select and eql(u8, key, "j")) {
-+                } else if (normal_or_select and eql(u8, key, "k")) {} else if (normal_or_select and eql(u8, key, "j")) {
-                     buffer.moveCursor(buffer.cursor.applyOffset(.{ .row = 1 * repeat_or_1 }));
-                 } else if (normal_or_select and eql(u8, key, "h")) {
-                     buffer.moveCursor(buffer.cursor.applyOffset(.{ .col = -1 * repeat_or_1 }));
-@@ -343,6 +341,8 @@ pub fn startEditor(allocator: std.mem.Allocator) FatalError!void {
-=======
 diff --git a/src/main.zig b/src/main.zig
 index 69bf3f9..cd63427 100644
 --- a/src/main.zig
 +++ b/src/main.zig
 @@ -350,7 +350,9 @@ pub fn startEditor(allocator: std.mem.Allocator) FatalError!void {
->>>>>>> 681b1bed
                          buffer.findReferences() catch |e| log.err(@This(), "find references LSP error: {}\n", .{e});
                      } else if (editor.mode == .normal and eql(u8, multi_key, " n")) {
                          try buffer.renamePrompt();
@@ -304,43 +131,7 @@
 +                    } else if (editor.mode == .normal and eql(u8, key, "r") and editor.key_queue.items[1].printable != null) {
                          const macro_name: u8 = @intCast(key2.printable.?);
                          try editor.startMacro(macro_name);
-<<<<<<< HEAD
-@@ -416,6 +416,13 @@ pub fn startEditor(allocator: std.mem.Allocator) FatalError!void {
-         } else if (editor.dirty.cursor) {
-             editor.dirty.cursor = false;
-             term.updateCursor() catch |e| log.err(@This(), "update cursor error: {}\n", .{e});
-+
-+            if (buffer.highlights.items.len > 0) {
-+                buffer.highlights.clearRetainingCapacity();
-+                // redraw next frame to clear invalid highlights
-+                editor.dirty.draw = true;
-+            }
-+            buffer.highlight() catch |e| log.err(@This(), "highlight LSP error: {}", .{e});
-         }
-         perf.draw = timer.lap();
- 
-diff --git a/src/terminal.zig b/src/terminal.zig
-index 431a217..4614191 100644
---- a/src/terminal.zig
-+++ b/src/terminal.zig
-@@ -211,6 +211,14 @@ pub const Terminal = struct {
-                     }
-                 }
- 
-+                if (main.editor.mode == .normal) {
-+                    for (buffer.highlights.items) |hi| {
-+                        if (hi.inRange(.{ .row = buffer_row, .col = buffer_col })) {
-+                            try co.attributes.write(co.attributes.highlight, &attrs_writer);
-+                        }
-+                    }
-+                }
-+
-                 if (buffer.diagnostics.items.len > 0) {
-                     for (buffer.diagnostics.items) |diagnostic| {
-                         const span = diagnostic.span;
-=======
                      } else if (editor.mode == .normal and eql(u8, key, "@") and key2.printable != null) {
->>>>>>> 681b1bed
 diff --git a/src/ts.zig b/src/ts.zig
 index 994aa04..42eef83 100644
 --- a/src/ts.zig
