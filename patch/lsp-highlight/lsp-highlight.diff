diff --git a/src/buffer.zig b/src/buffer.zig
<<<<<<< HEAD
index ea5bb1c..c317c18 100644
=======
index c3c8474..c29de33 100644
>>>>>>> 681b1bed
--- a/src/buffer.zig
+++ b/src/buffer.zig
@@ -67,6 +67,7 @@ pub const Buffer = struct {
     uncommitted_changes: std.array_list.Aligned(cha.Change, null) = .empty,
     lsp_connections: std.array_list.Aligned(*lsp.LspConnection, null) = .empty,
     scratch: bool = false,
+    highlights: std.array_list.Aligned(Span, null) = .empty,
     allocator: Allocator,
 
     pub fn init(allocator: Allocator, path: []const u8) !Buffer {
@@ -157,6 +158,7 @@ pub const Buffer = struct {
         self.line_positions.deinit(self.allocator);
         self.line_byte_positions.deinit(self.allocator);
         self.indents.deinit(self.allocator);
+        self.highlights.deinit(self.allocator);
 
         for (self.history.items) |*i| {
             for (i.items) |*c| c.deinit();
@@ -363,7 +365,7 @@ pub const Buffer = struct {
         main.editor.dirty.completion = true;
     }
 
-    pub fn commitChanges(self: *Buffer) FatalError!void {
+    pub fn commitChanges(self: *Buffer) !void {
         if (self.uncommitted_changes.items.len == 0) {
             log.debug(@This(), "no changes to commit\n", .{});
             return;
@@ -604,6 +606,12 @@ pub const Buffer = struct {
         }
     }
 
+    pub fn highlight(self: *Buffer) !void {
+        for (self.lsp_connections.items) |conn| {
+            try conn.highlight();
+        }
+    }
+
     pub fn renamePrompt(self: *Buffer) !void {
         const cmd = &main.editor.command_line;
         const line = self.lineContent(@intCast(self.cursor.row));
diff --git a/src/color.zig b/src/color.zig
<<<<<<< HEAD
index 4bbebcd..1221fc4 100644
=======
index f6ee63d..42478e5 100644
>>>>>>> 681b1bed
--- a/src/color.zig
+++ b/src/color.zig
@@ -84,6 +84,7 @@ pub const Attr = union(enum) {
 pub const attributes = enum {
     pub const text = &[_]Attr{.{ .fg = color.white }};
     pub const selection = &[_]Attr{.{ .bg = color.gray3 }};
+    pub const highlight = &[_]Attr{.{ .bg = color.gray3 }};
     pub const keyword = &[_]Attr{.{ .fg = color.magenta }};
     pub const string = &[_]Attr{.{ .fg = color.green }};
     pub const literal = &[_]Attr{.{ .fg = color.yellow }};
diff --git a/src/lsp.zig b/src/lsp.zig
<<<<<<< HEAD
index 1ff7f63..c3dbf4e 100644
=======
index bd45888..0ad93ff 100644
>>>>>>> 681b1bed
--- a/src/lsp.zig
+++ b/src/lsp.zig
@@ -9,6 +9,7 @@ const buf = @import("buffer.zig");
 const cha = @import("change.zig");
 const core = @import("core.zig");
 const Cursor = core.Cursor;
+const Span = core.Span;
 const fs = @import("fs.zig");
 const log = @import("log.zig");
 const main = @import("main.zig");
@@ -106,6 +107,7 @@ pub const LspConnection = struct {
                 .rename = .{
                     .prepareSupport = true,
                 },
+                .documentHighlight = .{},
             },
             .workspace = .{
                 .workspaceFolders = true,
<<<<<<< HEAD
@@ -200,6 +202,8 @@ pub const LspConnection = struct {
=======
@@ -198,6 +200,8 @@ pub const LspConnection = struct {
>>>>>>> 681b1bed
                         try self.handleHoverResponse(arena.allocator(), response_result);
                     } else if (std.mem.eql(u8, method, "textDocument/rename")) {
                         try self.handleRenameResponse(arena.allocator(), response_result);
+                    } else if (std.mem.eql(u8, method, "textDocument/documentHighlight")) {
+                        try self.handleHighlightResponse(arena.allocator(), response_result);
                     }
                 },
                 .notification => |notif| {
<<<<<<< HEAD
@@ -251,6 +255,14 @@ pub const LspConnection = struct {
=======
@@ -249,6 +253,14 @@ pub const LspConnection = struct {
>>>>>>> 681b1bed
         });
     }
 
+    pub fn highlight(self: *LspConnection) !void {
+        const buffer = main.editor.active_buffer;
+        try self.sendRequest("textDocument/documentHighlight", .{
+            .textDocument = .{ .uri = buffer.uri },
+            .position = buffer.cursor.toLsp(),
+        });
+    }
+
     pub fn rename(self: *LspConnection, new_name: []const u8) !void {
         if ((self.server_init orelse return).value.capabilities.renameProvider == null) return;
         const buffer = main.editor.active_buffer;
<<<<<<< HEAD
@@ -534,6 +546,21 @@ pub const LspConnection = struct {
=======
@@ -537,6 +549,20 @@ pub const LspConnection = struct {
>>>>>>> 681b1bed
         try main.editor.applyWorkspaceEdit(result.value);
     }
 
+    fn handleHighlightResponse(self: *LspConnection, arena: Allocator, resp: ?std.json.Value) !void {
+        if (resp == null or resp.? == .null) return;
+        const result = try std.json.parseFromValue([]const types.DocumentHighlight, arena, resp.?, .{});
+        const buffer = main.editor.active_buffer;
+        buffer.highlights.clearRetainingCapacity();
+        for (result.value) |hi| {
+            try buffer.highlights.append(self.allocator, Span.fromLsp(hi.range));
+        }
+        if (buffer.highlights.items.len > 0) {
+            log.debug(@This(), "got {} highlights\n", .{buffer.highlights.items.len});
+            main.editor.dirty.draw = true;
+        }
+    }
+
     fn handleNotification(self: *LspConnection, arena: Allocator, notif: lsp.JsonRPCMessage.Notification) !void {
         log.trace(@This(), "notification: {s}\n", .{notif.method});
         if (std.mem.eql(u8, notif.method, "window/logMessage")) {
diff --git a/src/main.zig b/src/main.zig
<<<<<<< HEAD
index 34ec556..fde1e16 100644
--- a/src/main.zig
+++ b/src/main.zig
@@ -415,6 +415,14 @@ pub fn startEditor(allocator: std.mem.Allocator) FatalError!void {
=======
index 69bf3f9..16dd837 100644
--- a/src/main.zig
+++ b/src/main.zig
@@ -427,6 +427,14 @@ pub fn startEditor(allocator: std.mem.Allocator) FatalError!void {
>>>>>>> 681b1bed
             term.draw() catch |e| log.err(@This(), "draw error: {}\n", .{e});
         } else if (editor.dirty.cursor) {
             editor.dirty.cursor = false;
+            term.updateCursor() catch |e| log.err(@This(), "update cursor error: {}", .{e});
+
+            if (buffer.highlights.items.len > 0) {
+                buffer.highlights.clearRetainingCapacity();
+                // redraw next frame to clear invalid highlights
+                editor.dirty.draw = true;
+            }
+            buffer.highlight() catch |e| log.err(@This(), "highlight LSP error: {}", .{e});
             term.updateCursor() catch |e| log.err(@This(), "update cursor error: {}\n", .{e});
         }
         perf.draw = timer.lap();
diff --git a/src/terminal.zig b/src/terminal.zig
<<<<<<< HEAD
index 431a217..4614191 100644
=======
index dab7c9b..fad627a 100644
>>>>>>> 681b1bed
--- a/src/terminal.zig
+++ b/src/terminal.zig
@@ -211,6 +211,14 @@ pub const Terminal = struct {
                     }
                 }
 
+                if (main.editor.mode == .normal) {
+                    for (buffer.highlights.items) |hi| {
+                        if (hi.inRange(.{ .row = buffer_row, .col = buffer_col })) {
+                            try co.attributes.write(co.attributes.highlight, &attrs_writer);
+                        }
+                    }
+                }
+
                 if (buffer.diagnostics.items.len > 0) {
                     for (buffer.diagnostics.items) |diagnostic| {
                         const span = diagnostic.span;<|MERGE_RESOLUTION|>--- conflicted
+++ resolved
@@ -1,9 +1,5 @@
 diff --git a/src/buffer.zig b/src/buffer.zig
-<<<<<<< HEAD
-index ea5bb1c..c317c18 100644
-=======
 index c3c8474..c29de33 100644
->>>>>>> 681b1bed
 --- a/src/buffer.zig
 +++ b/src/buffer.zig
 @@ -67,6 +67,7 @@ pub const Buffer = struct {
@@ -45,11 +41,7 @@
          const cmd = &main.editor.command_line;
          const line = self.lineContent(@intCast(self.cursor.row));
 diff --git a/src/color.zig b/src/color.zig
-<<<<<<< HEAD
-index 4bbebcd..1221fc4 100644
-=======
 index f6ee63d..42478e5 100644
->>>>>>> 681b1bed
 --- a/src/color.zig
 +++ b/src/color.zig
 @@ -84,6 +84,7 @@ pub const Attr = union(enum) {
@@ -61,11 +53,7 @@
      pub const string = &[_]Attr{.{ .fg = color.green }};
      pub const literal = &[_]Attr{.{ .fg = color.yellow }};
 diff --git a/src/lsp.zig b/src/lsp.zig
-<<<<<<< HEAD
-index 1ff7f63..c3dbf4e 100644
-=======
 index bd45888..0ad93ff 100644
->>>>>>> 681b1bed
 --- a/src/lsp.zig
 +++ b/src/lsp.zig
 @@ -9,6 +9,7 @@ const buf = @import("buffer.zig");
@@ -84,11 +72,7 @@
              },
              .workspace = .{
                  .workspaceFolders = true,
-<<<<<<< HEAD
-@@ -200,6 +202,8 @@ pub const LspConnection = struct {
-=======
 @@ -198,6 +200,8 @@ pub const LspConnection = struct {
->>>>>>> 681b1bed
                          try self.handleHoverResponse(arena.allocator(), response_result);
                      } else if (std.mem.eql(u8, method, "textDocument/rename")) {
                          try self.handleRenameResponse(arena.allocator(), response_result);
@@ -97,11 +81,7 @@
                      }
                  },
                  .notification => |notif| {
-<<<<<<< HEAD
-@@ -251,6 +255,14 @@ pub const LspConnection = struct {
-=======
 @@ -249,6 +253,14 @@ pub const LspConnection = struct {
->>>>>>> 681b1bed
          });
      }
  
@@ -116,11 +96,7 @@
      pub fn rename(self: *LspConnection, new_name: []const u8) !void {
          if ((self.server_init orelse return).value.capabilities.renameProvider == null) return;
          const buffer = main.editor.active_buffer;
-<<<<<<< HEAD
-@@ -534,6 +546,21 @@ pub const LspConnection = struct {
-=======
 @@ -537,6 +549,20 @@ pub const LspConnection = struct {
->>>>>>> 681b1bed
          try main.editor.applyWorkspaceEdit(result.value);
      }
  
@@ -142,17 +118,10 @@
          log.trace(@This(), "notification: {s}\n", .{notif.method});
          if (std.mem.eql(u8, notif.method, "window/logMessage")) {
 diff --git a/src/main.zig b/src/main.zig
-<<<<<<< HEAD
-index 34ec556..fde1e16 100644
---- a/src/main.zig
-+++ b/src/main.zig
-@@ -415,6 +415,14 @@ pub fn startEditor(allocator: std.mem.Allocator) FatalError!void {
-=======
 index 69bf3f9..16dd837 100644
 --- a/src/main.zig
 +++ b/src/main.zig
 @@ -427,6 +427,14 @@ pub fn startEditor(allocator: std.mem.Allocator) FatalError!void {
->>>>>>> 681b1bed
              term.draw() catch |e| log.err(@This(), "draw error: {}\n", .{e});
          } else if (editor.dirty.cursor) {
              editor.dirty.cursor = false;
@@ -168,11 +137,7 @@
          }
          perf.draw = timer.lap();
 diff --git a/src/terminal.zig b/src/terminal.zig
-<<<<<<< HEAD
-index 431a217..4614191 100644
-=======
 index dab7c9b..fad627a 100644
->>>>>>> 681b1bed
 --- a/src/terminal.zig
 +++ b/src/terminal.zig
 @@ -211,6 +211,14 @@ pub const Terminal = struct {
