--- conflicted
+++ resolved
@@ -164,11 +164,7 @@
          log.trace(@This(), "notification: {s}\n", .{notif.method});
          if (std.mem.eql(u8, notif.method, "window/logMessage")) {
 diff --git a/src/main.zig b/src/main.zig
-<<<<<<< HEAD
-index 34ec556..7de8f84 100644
-=======
 index 69bf3f9..d01208a 100644
->>>>>>> 681b1bed
 --- a/src/main.zig
 +++ b/src/main.zig
 @@ -161,6 +161,14 @@ pub fn startEditor(allocator: std.mem.Allocator) FatalError!void {
@@ -196,13 +192,8 @@
 +
                      // text insertion
                  } else if (editor.mode == .insert and editor.key_queue.items[0].printable != null) {
-<<<<<<< HEAD
-                     var printable = std.array_list.Managed(u21).init(allocator);
-@@ -341,6 +354,8 @@ pub fn startEditor(allocator: std.mem.Allocator) FatalError!void {
-=======
                      var printable: std.array_list.Aligned(u21, null) = .empty;
 @@ -348,6 +360,8 @@ pub fn startEditor(allocator: std.mem.Allocator) FatalError!void {
->>>>>>> 681b1bed
                          buffer.goToDefinition() catch |e| log.err(@This(), "go to def LSP error: {}\n", .{e});
                      } else if (editor.mode == .normal and eql(u8, multi_key, " r")) {
                          buffer.findReferences() catch |e| log.err(@This(), "find references LSP error: {}\n", .{e});
@@ -210,19 +201,11 @@
 +                        buffer.codeAction() catch |e| log.err(@This(), "code action LSP error: {}\n", .{e});
                      } else if (editor.mode == .normal and eql(u8, multi_key, " n")) {
                          try buffer.renamePrompt();
-<<<<<<< HEAD
-                     } else if (editor.mode == .normal and eql(u8, key, "r") and editor.key_queue.items[1].printable != null) {
-@@ -349,6 +364,9 @@ pub fn startEditor(allocator: std.mem.Allocator) FatalError!void {
-                     } else if (editor.mode == .normal and eql(u8, key, "@") and editor.key_queue.items[1].printable != null) {
-                         const macro_name: u8 = @intCast(key2.printable.?[0]);
-                         try editor.replayMacro(macro_name);
-=======
                      } else if (editor.mode == .normal and eql(u8, key, "r") and key2.printable != null) {
 @@ -356,6 +370,9 @@ pub fn startEditor(allocator: std.mem.Allocator) FatalError!void {
                      } else if (editor.mode == .normal and eql(u8, key, "@") and key2.printable != null) {
                          const macro_name: u8 = @intCast(key2.printable.?);
                          for (0..@intCast(repeat_or_1)) |_| try editor.replayMacro(macro_name, keys_consumed);
->>>>>>> 681b1bed
 +                    } else if (normal_or_select and eql(u8, multi_key, "gi")) {
 +                        buffer.moveCursor(.{ .col = buffer.cursor.col });
 +                        buffer.centerCursor();
@@ -230,11 +213,7 @@
                          buffer.moveCursor(.{ .col = buffer.cursor.col });
                          buffer.centerCursor();
 diff --git a/src/terminal.zig b/src/terminal.zig
-<<<<<<< HEAD
-index 431a217..fee7eb9 100644
-=======
 index dab7c9b..7d2baa1 100644
->>>>>>> 681b1bed
 --- a/src/terminal.zig
 +++ b/src/terminal.zig
 @@ -15,6 +15,7 @@ const log = @import("log.zig");
